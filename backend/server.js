// server.js (Updated Version)

// Fetch shim: prefer global (Node 18+), fallback only if truly missing
if (typeof globalThis.fetch !== 'function') {
    // Lazy-load node-fetch v2 only when needed (do NOT add as a normal dependency)
    globalThis.fetch = (...args) => import('node-fetch').then(m => m.default(...args));
    if (typeof globalThis.Headers !== 'function' || typeof globalThis.Request !== 'function' || typeof globalThis.Response !== 'function') {
        // also lazy-provide classes if needed
        import('node-fetch').then(m => {
            globalThis.Headers = m.Headers;
            globalThis.Request = m.Request;
            globalThis.Response = m.Response;
        });
    }
}

console.log(`[BOOT] Node ${process.version} | fetch:${typeof fetch} | NODE_ENV=${process.env.NODE_ENV || 'development'}`);

const path = require('path');
// Only use dotenv for local development. Render will provide environment variables in production.
if (process.env.NODE_ENV !== 'production') {
    require('dotenv').config({ path: path.resolve(__dirname, '.env') });
}
const express = require('express');
const rateLimit = require('express-rate-limit');
const cors = require('cors');
const helmet = require('helmet');
const axios = require('axios');
const katex = require('katex');
const sanitizeHtml = require('sanitize-html');
const { jsonrepair } = require('jsonrepair');
const { assertValidImageRef, validateImageRef } = require('./src/images/validateImageRef');
const imageDiagnostics = require('./src/images/imageDiagnostics');
const { generateSocialStudiesItems } = require('./src/socialStudies/generator');
const vocabularyData = require('../data/vocabulary_index.json');
const MODEL_HTTP_TIMEOUT_MS = Number(process.env.MODEL_HTTP_TIMEOUT_MS) || 90000;
const COMPREHENSIVE_TIMEOUT_MS = 480000;
const http = axios.create({ timeout: MODEL_HTTP_TIMEOUT_MS });

const VALID_MATH_MODES = new Set(['plain_fractions', 'katex']);
const DEFAULT_MATH_MODE = (() => {
    const mode = (process.env.MATH_MODE || 'plain_fractions').toLowerCase();
    return VALID_MATH_MODES.has(mode) ? mode : 'plain_fractions';
})();
const SHOULD_RENDER_KATEX = DEFAULT_MATH_MODE === 'katex';

// ==== BANK TOGGLES ====
// Keep storing to the bank, but don't reuse until it's warmed up.
const BANK_PULL_ENABLED = String(process.env.BANK_PULL_ENABLED || 'false').toLowerCase() === 'true';

// ==== IMAGE BANK / REUSE CONFIG ====
const BANK_IMAGE_FIRST_ENABLED = true;
const BANK_IMAGE_PULL_RATIO = 0.60; // ~60% pulled from bank (if available)
const BANK_IMAGE_GROWTH_RATIO = 0.30; // ~30% forced new generation (grow bank)
const BANK_MAX_FETCH = 100;
const IMAGE_TIMEOUT_MS = 7000;
const ACCEPT_IMAGE = /^image\//i;

const DEBUG_LOG_SCHEMAS = String(process.env.DEBUG_LOG_SCHEMAS || '').toLowerCase() === 'true';
const LOGGED_SCHEMA_ERRORS = new Set();

function selectModelTimeoutMs({ examType } = {}) {
    return examType === 'comprehensive' ? COMPREHENSIVE_TIMEOUT_MS : MODEL_HTTP_TIMEOUT_MS;
}

function nowNs() { return process.hrtime.bigint(); }
function toMs(nsDiff) { return Number(nsDiff) / 1e6; }

async function timed(label, fn) {
    const start = nowNs();
    try {
        const data = await fn();
        const ms = toMs(nowNs() - start);
        console.log(`[AI][OK] ${label} in ${Math.round(ms)} ms`);
        return { data, ms };
    } catch (err) {
        const ms = toMs(nowNs() - start);
        console.warn(`[AI][FAIL] ${label} after ${Math.round(ms)} ms: ${err?.message}`);
        throw Object.assign(err, { elapsedMs: ms });
    }
}

function logGenerationDuration(examType, subject, startMs, status = 'completed') {
    if (!startMs) return;
    const elapsed = Date.now() - startMs;
    const label = `${examType || 'standard'}:${subject || 'unknown'}`;
    console.log(`[${label}] Generation ${status} in ${elapsed}ms`);
}

function extractChoiceTexts(item = {}) {
    if (!item || typeof item !== 'object') return [];
    if (Array.isArray(item.choices)) {
        return item.choices.map((choice) => {
            if (typeof choice === 'string') return choice;
            if (choice && typeof choice.text === 'string') return choice.text;
            return '';
        });
    }
    if (Array.isArray(item.answerOptions)) {
        return item.answerOptions.map((opt) => {
            if (typeof opt === 'string') return opt;
            if (opt && typeof opt.text === 'string') return opt.text;
            return '';
        });
    }
    return [];
}

function hasImageUrl(item = {}) {
    const ref = item?.imageRef;
    if (ref && typeof ref.imageUrl === 'string' && ref.imageUrl.trim()) {
        return true;
    }
    if (item?.stimulusImage && typeof item.stimulusImage.imageUrl === 'string' && item.stimulusImage.imageUrl.trim()) {
        return true;
    }
    if (item?.image && typeof item.image.imageUrl === 'string' && item.image.imageUrl.trim()) {
        return true;
    }
    return false;
}

function validateItems(items = []) {
    const invalid = [];
    items.forEach((item, index) => {
        const stem = typeof item?.stem === 'string' ? item.stem : typeof item?.questionText === 'string' ? item.questionText : '';
        const mentionsImage = /\bimage\b/i.test(stem || '');
        const choices = extractChoiceTexts(item).filter((text) => typeof text === 'string' && text.trim().length > 0);
        const id = item?.id || item?.questionNumber || index;
        if ((mentionsImage || item?.imageRef) && !hasImageUrl(item)) {
            invalid.push({ index, id, reason: 'missing imageUrl' });
        }
        if (choices.length < 4) {
            invalid.push({ index, id, reason: 'bad choices' });
        }
    });
    return invalid;
}

// Rolling latency (last 200)
const AI_LATENCY = {
    buf: [],
    push(ms) { this.buf.push(ms); if (this.buf.length > 200) this.buf.shift(); },
    stats() {
        const arr = [...this.buf].sort((a, b) => a - b);
        if (!arr.length) return { count: 0, p50: 0, p95: 0, p99: 0, avg: 0 };
        const q = (p) => arr[Math.min(arr.length - 1, Math.floor((p / 100) * (arr.length - 1)))];
        const sum = arr.reduce((s, v) => s + v, 0);
        return { count: arr.length, p50: q(50), p95: q(95), p99: q(99), avg: sum / arr.length };
    }
};

const GEMINI_SOFT_TIMEOUT_MS = Number(process.env.GEMINI_SOFT_TIMEOUT_MS) || 70000;
const FALLBACK_TIMEOUT_MS = Number(process.env.FALLBACK_TIMEOUT_MS) || 35000;

function delay(ms) { return new Promise((r) => setTimeout(r, ms)); }

async function raceGeminiWithDelayedFallback({ primaryFn, fallbackFn, primaryModelName = 'primary', fallbackModelName = 'fallback' }) {
    let resolved = false;
    let winner = null;
    let latencyMs = 0;
    const fallbackConfigured = fallbackModelName === 'chatgpt'
        ? Boolean(process.env.OPENAI_API_KEY)
        : true;

    const primaryPromise = timed(`${primaryModelName}:topic`, primaryFn)
        .then(({ data, ms }) => {
            if (!resolved) {
                resolved = true;
                winner = { model: primaryModelName, data, ms };
            }
        })
        .catch((err) => {
            if (!resolved) {
                console.warn(`[AI] ${primaryModelName} error:`, err?.message);
                if (!fallbackConfigured) {
                    resolved = true;
                    winner = { model: `${primaryModelName}-error`, error: err, ms: err?.elapsedMs ?? 0 };
                }
            }
        });

    const fallbackStarter = (async () => {
        await delay(GEMINI_SOFT_TIMEOUT_MS);
        if (resolved) return;
        if (!fallbackConfigured) return;
        try {
            const r = await timed(`${fallbackModelName}:fallback`, fallbackFn);
            if (!resolved) {
                resolved = true;
                winner = { model: fallbackModelName, data: r.data, ms: r.ms };
            }
        } catch (err) {
            if (!resolved) {
                console.warn(`[AI] ${fallbackModelName} fallback failed:`, err?.message);
            }
        }
    })();

    const hardCap = delay(MODEL_HTTP_TIMEOUT_MS).then(() => {
        if (!resolved) {
            resolved = true;
            winner = { model: 'timeout', data: null, ms: MODEL_HTTP_TIMEOUT_MS };
        }
    });

    while (!winner) {
        await delay(25);
    }

    try {
        await Promise.race([primaryPromise, fallbackStarter, hardCap]);
    } catch (err) {
        console.warn('[AI] race drain error:', err?.message);
    }

    latencyMs = winner.ms ?? 0;
    return { winner, latencyMs };
}
const fs = require('fs');
const crypto = require('crypto');
const AbortController = globalThis.AbortController || fetch.AbortController;

const CLIENT_DIST_DIR = path.join(__dirname, '../frontend/dist');
const CLIENT_INDEX_FILE = path.join(CLIENT_DIST_DIR, 'index.html');
const HASHED_ASSET_REGEX = /\.[a-f0-9]{8,}\./i;

function detectContentHashedAssets(rootDir) {
    const stack = [rootDir];
    const visited = new Set();

    while (stack.length) {
        const currentDir = stack.pop();
        if (!currentDir || visited.has(currentDir)) continue;
        visited.add(currentDir);

        let entries = [];
        try {
            entries = fs.readdirSync(currentDir, { withFileTypes: true });
        } catch (err) {
            console.warn(`[SPA][WARN] Unable to read client build directory ${currentDir}:`, err?.message || err);
            continue;
        }

        for (const entry of entries) {
            if (entry.isFile() && HASHED_ASSET_REGEX.test(entry.name)) {
                return true;
            }
            if (entry.isDirectory() && (entry.name === 'assets' || entry.name === 'static')) {
                stack.push(path.join(currentDir, entry.name));
            }
        }
    }

    return false;
}

const CLIENT_BUILD_EXISTS = fs.existsSync(CLIENT_INDEX_FILE);
const CLIENT_BUILD_HAS_HASHES = CLIENT_BUILD_EXISTS && detectContentHashedAssets(CLIENT_DIST_DIR);

if (CLIENT_BUILD_EXISTS) {
    if (CLIENT_BUILD_HAS_HASHES) {
        console.log('[SPA] Client build detected with content-hashed assets.');
    } else {
        console.warn('[SPA][WARN] Client build detected but no content-hashed assets were found.');
    }
}

const LOG_DIR = path.join(__dirname, 'logs');
const VALIDATION_LOG = path.join(LOG_DIR, 'question_validations.jsonl');
const QUESTION_BANK_DIR = path.join(__dirname, 'data');
const QUESTION_BANK_PATH = path.join(QUESTION_BANK_DIR, 'questions.json');

function ensureLogFiles() {
    try {
        if (!fs.existsSync(LOG_DIR)) fs.mkdirSync(LOG_DIR);
    } catch (err) {
        console.warn('Unable to ensure log directory exists:', err?.message || err);
    }
    try {
        if (!fs.existsSync(VALIDATION_LOG)) fs.writeFileSync(VALIDATION_LOG, '');
    } catch (err) {
        console.warn('Unable to initialize validation log file:', err?.message || err);
    }
}
ensureLogFiles();

const SANITIZE_OPTIONS = {
    allowedTags: ['span', 'br'],
    allowedAttributes: { span: ['class'] }
};

// Normalize LaTeX text coming from AI or DB before we KaTeX-render it.
function normalizeLatexText(input) {
    if (input == null) return "";
    let s = String(input);

    // 1) Collapse Windows newlines/tabs & excess spaces
    s = s.replace(/\r\n?/g, "\n").replace(/\t/g, " ").replace(/[ \u00A0]+/g, " ").trim();

    // 2) First: unescape over-escaped backslashes (turn \\frac -> \frac)
    //    Do this BEFORE any other LaTeX macro rewrites.
    s = s
        .replace(/\\\\/g, "\\")
        .replace(/\\{2}frac/g, "\\frac")
        .replace(/\\{2}sqrt/g, "\\sqrt")
        .replace(/\\{2}pi/g, "\\pi")
        .replace(/\\{2}times/g, "\\times")
        .replace(/\\{2}div/g, "\\div")
        .replace(/\\{2}cdot/g, "\\cdot")
        .replace(/\\{2}le/g, "\\le")
        .replace(/\\{2}ge/g, "\\ge");

    // 3) Clean up common tokenization glitches around f( ... )
    //    (Sometimes models emit \f\(...\) or add stray backslashes).
    s = s
        .replace(/\\f\\\(/g, "f(")
        .replace(/\\f\s*\\\)/g, "f)")
        .replace(/\\f\(\s*/g, "f(")
        .replace(/\s*\\\)/g, ")");

    // 4) Keep inline/display math delimiters intact. If author already used \(...\) or \[...\], leave as-is.
    //    If raw macros appear without delimiters, we still allow server-side KaTeX to render them (works fine).

    return s;
}

function toPlainFractions(input) {
    if (input == null) return input;
    let s = String(input);

    s = s.replace(/\\\(\s*\\frac/gi, '\\frac')
        .replace(/\\\)\s*/g, '')
        .replace(/\\\[\s*\\frac/gi, '\\frac')
        .replace(/\\\]\s*/g, '');

    s = s.replace(/\\\\/g, '\\');

    s = s.replace(/\\frac\s*\{\s*([+-]?\d+)\s*\}\s*\{\s*([+-]?\d+)\s*\}/gi, (_m, a, b) => `${a}/${b}`);

    return s;
}

function normalizeQuestion(raw, mathMode = DEFAULT_MATH_MODE) {
    const stem = normalizeLatexText(raw?.stem_raw || "");
    const choices = Array.isArray(raw?.choices) ? raw.choices.map(normalizeLatexText) : [];
    const out = { stem, choices, answer_index: raw?.answer_index ?? 0 };

    if (mathMode === 'plain_fractions') {
        out.stem = toPlainFractions(out.stem);
        out.choices = out.choices.map(toPlainFractions);
    }

    if (raw?.image_url) out.image_url = String(raw.image_url);
    if (raw?.imageUrl && !out.image_url) out.image_url = String(raw.imageUrl);
    if (raw?.alt_text) out.alt_text = String(raw.alt_text);
    if (raw?.altText && !out.alt_text) out.alt_text = String(raw.altText);

    return out;
}

function renderInlineKatexToHtml(txt) {
    if (!txt || !SHOULD_RENDER_KATEX) return null;
    // Render only LaTeX bodies; \(...\) delimiters are fine as-is.
    // We accept inline \(...\) OR bare macros: KaTeX can render both.
    try {
        // Render all \(...\) groups; for bare text, render whole string.
        // Simplest robust approach: let KaTeX render whole string; it will ignore plain text.
        const html = katex.renderToString(txt, { throwOnError: true, output: "html" });
        const cleaned = sanitizeHtml(html, SANITIZE_OPTIONS);
        return cleaned && cleaned.trim().length ? cleaned : null;
    } catch {
        // As a fallback, try to render only the inline groups
        try {
            const replaced = txt.replace(/\\\((.+?)\\\)|\\\[(.+?)\\\]/g, (_m, inline, display) =>
                katex.renderToString(inline ?? display, {
                    throwOnError: true,
                    output: "html",
                    displayMode: Boolean(display)
                })
            );
            const cleaned = sanitizeHtml(replaced, SANITIZE_OPTIONS);
            return cleaned && cleaned.trim().length ? cleaned : null;
        } catch {
            return null;
        }
    }
}

function renderQuestionToHtml(norm) {
    if (!norm || typeof norm !== 'object' || !SHOULD_RENDER_KATEX) return null;

    const stem_html = renderInlineKatexToHtml(norm.stem);
    if (!stem_html) return null;

    const choices_html = [];
    const choices = Array.isArray(norm.choices) ? norm.choices : [];
    for (const c of choices) {
        const h = renderInlineKatexToHtml(c);
        if (!h) return null;
        choices_html.push(h);
    }

    const html = { stem_html, choices_html };
    if (norm.image_url) html.image_url = norm.image_url;
    if (norm.alt_text) html.alt_text = norm.alt_text;

    return html;
}

function fingerprintOf(norm) {
    const h = crypto.createHash('sha256');
    h.update(norm?.stem || '');
    for (const c of norm?.choices || []) h.update('\x1f' + c);
    return h.digest('hex');
}

function sha256Hex(s) {
    return crypto.createHash('sha256').update(String(s)).digest('hex');
}

async function probeImageHead(url) {
    const ctrl = new AbortController();
    const timer = setTimeout(() => ctrl.abort(), IMAGE_TIMEOUT_MS);
    try {
        const res = await fetch(url, { method: 'HEAD', redirect: 'follow', signal: ctrl.signal });
        if (!res.ok) {
            throw new Error(`HTTP ${res.status}`);
        }
        const ctype = String(res.headers.get('content-type') || '');
        if (!ACCEPT_IMAGE.test(ctype)) {
            throw new Error(`Not an image: ${ctype}`);
        }
        return { ok: true, contentType: ctype };
    } catch (err) {
        const message = err?.message || String(err);
        imageDiagnostics.recordProbeFailure({
            url,
            error: message,
            source: 'server.probeImageHead'
        });
        return { ok: false, error: message };
    } finally {
        clearTimeout(timer);
    }
}

function ensureQuestionBankFile() {
    try {
        if (!fs.existsSync(QUESTION_BANK_DIR)) {
            fs.mkdirSync(QUESTION_BANK_DIR, { recursive: true });
        }
        if (!fs.existsSync(QUESTION_BANK_PATH)) {
            fs.writeFileSync(QUESTION_BANK_PATH, '[]', 'utf8');
        }
    } catch (err) {
        console.warn('Unable to prepare question bank storage:', err?.message || err);
    }
}

ensureQuestionBankFile();

function loadQuestionBankFromDisk() {
    try {
        const raw = fs.readFileSync(QUESTION_BANK_PATH, 'utf8');
        const parsed = JSON.parse(raw);
        if (Array.isArray(parsed)) {
            return parsed;
        }
    } catch (err) {
        console.warn('Unable to load question bank:', err?.message || err);
    }
    return [];
}

let QUESTION_BANK = loadQuestionBankFromDisk();
let QUESTION_HASHES = new Map();

function computeQuestionHash(stemNorm, choicesNorm = []) {
    return sha1(`${stemNorm || ''}||${choicesNorm.join('||')}`);
}

function rebuildQuestionHashes() {
    QUESTION_HASHES = new Map();
    QUESTION_BANK.forEach((entry) => {
        if (!entry) return;
        const hash = entry.hash || computeQuestionHash(entry.stem_norm, (entry.choices || []).map((c) => c?.norm || ''));
        entry.hash = hash;
        QUESTION_HASHES.set(hash, entry.id);
    });
}

rebuildQuestionHashes();

function persistQuestionBank() {
    try {
        fs.writeFileSync(QUESTION_BANK_PATH, JSON.stringify(QUESTION_BANK, null, 2), 'utf8');
    } catch (err) {
        console.warn('Unable to persist question bank:', err?.message || err);
    }
}

function difficultyToCanonical(value) {
    const normalized = typeof value === 'string' ? value.trim().toLowerCase() : '';
    if (normalized === 'easy') return 'easy';
    if (normalized === 'hard') return 'hard';
    if (normalized === 'medium') return 'medium';
    if (normalized === 'med') return 'medium';
    return 'medium';
}

function normalizeDomain(value) {
    return typeof value === 'string' && value.trim().length ? value.trim().toLowerCase() : 'general';
}

function finalizeChoice(choiceRaw) {
    const raw = typeof choiceRaw === 'string' ? choiceRaw : '';
    let norm = normalizeLatexText(raw);
    if (!SHOULD_RENDER_KATEX) {
        norm = toPlainFractions(norm);
    }
    const html = renderInlineKatexToHtml(norm);
    return {
        raw,
        norm,
        html
    };
}

function finalizeQuestionForCache(question, { domain, difficulty }) {
    if (!question || typeof question !== 'object') {
        return null;
    }

    if (typeof domain === 'string' && domain.toUpperCase() === 'RLA' && question.imageRef) {
        delete question.imageRef;
    }

    const stemRaw = typeof question.stem === 'string' ? question.stem : '';
    let stemNorm = normalizeLatexText(stemRaw);
    if (!SHOULD_RENDER_KATEX) {
        stemNorm = toPlainFractions(stemNorm);
    }
    const stemHtml = renderInlineKatexToHtml(stemNorm);
    const choiceEntries = Array.isArray(question.choices) ? question.choices.map(finalizeChoice) : [];
    const choicesNorm = choiceEntries.map((c) => c.norm);
    const choiceHtml = choiceEntries.map((c) => c.html);
    const answerIndex = Number.isInteger(question.correctIndex) ? question.correctIndex : 0;
    const canonicalDifficulty = difficultyToCanonical(question.difficulty);
    const tags = Array.isArray(question.tags)
        ? question.tags.filter((tag) => typeof tag === 'string' && tag.trim().length)
        : (typeof question.topic === 'string' && question.topic.trim().length ? [question.topic.trim()] : []);
    const solutionRaw = typeof question.solution === 'string' ? question.solution : '';
    let solutionNorm = normalizeLatexText(solutionRaw);
    if (!SHOULD_RENDER_KATEX) {
        solutionNorm = toPlainFractions(solutionNorm);
    }
    const solutionHtml = renderInlineKatexToHtml(solutionNorm);
    const katexOk = Boolean(stemHtml) && choiceHtml.every((html) => typeof html === 'string' && html.length);

    const hash = computeQuestionHash(stemNorm, choicesNorm);
    const existingId = QUESTION_HASHES.get(hash);
    const id = existingId || crypto.randomUUID?.() || `cached-${Date.now()}-${Math.random().toString(36).slice(2, 8)}`;

    const cacheEntry = {
        id,
        domain: normalizeDomain(domain),
        difficulty: canonicalDifficulty,
        stem_raw: stemRaw,
        stem_norm: stemNorm,
        choices: choiceEntries.map((c) => ({ raw: c.raw, norm: c.norm })),
        answer_index: answerIndex,
        solution_raw: solutionRaw,
        solution_norm: solutionNorm,
        katex_html_cache: {
            stem: stemHtml,
            choices: choiceHtml,
            solution: solutionHtml
        },
        katex_ok: katexOk,
        tags,
        createdAt: new Date().toISOString(),
        hash
    };

    if (!existingId) {
        QUESTION_BANK.push(cacheEntry);
        QUESTION_HASHES.set(hash, id);
        persistQuestionBank();
    } else {
        const idx = QUESTION_BANK.findIndex((entry) => entry && entry.id === existingId);
        if (idx >= 0) {
            const original = QUESTION_BANK[idx];
            const updatedEntry = {
                ...original,
                ...cacheEntry,
                createdAt: original?.createdAt || cacheEntry.createdAt
            };
            QUESTION_BANK[idx] = updatedEntry;
            persistQuestionBank();
        }
    }

    return {
        ...question,
        id,
        stem: stemNorm,
        choices: choicesNorm,
        correctIndex: answerIndex,
        difficulty: canonicalDifficulty,
        solution: solutionNorm,
        stem_raw: stemRaw,
        stem_norm: stemNorm,
        solution_raw: solutionRaw,
        solution_norm: solutionNorm,
        katex_html_cache: {
            stem: stemHtml,
            choices: choiceHtml,
            solution: solutionHtml
        },
        katex_ok: katexOk,
        tags
    };
}

function convertBankEntryToItem(entry) {
    if (!entry) return null;
    const choices = Array.isArray(entry.choices) ? entry.choices.map((c) => c?.norm || '') : [];
    return {
        id: entry.id,
        stem: entry.stem_norm || entry.stem_raw || '',
        choices,
        correctIndex: Number.isInteger(entry.answer_index) ? entry.answer_index : 0,
        difficulty: entry.difficulty || 'medium',
        solution: entry.solution_norm || entry.solution_raw || '',
        tags: Array.isArray(entry.tags) ? entry.tags : [],
        katex_html_cache: entry.katex_html_cache || { stem: null, choices: [] },
        stem_raw: entry.stem_raw,
        stem_norm: entry.stem_norm,
        solution_raw: entry.solution_raw,
        solution_norm: entry.solution_norm,
        katex_ok: Boolean(entry.katex_ok)
    };
}

function computeDifficultyPlan(count) {
    const total = Math.max(0, Number(count) || 0);
    if (!total) return { easy: 0, medium: 0, hard: 0 };
    let easy = Math.round(total * 0.33);
    let medium = Math.round(total * 0.42);
    let hard = total - easy - medium;
    if (hard < 0) {
        medium += hard;
        hard = 0;
    }
    if (medium < 0) {
        easy += medium;
        medium = 0;
    }
    const adjust = total - (easy + medium + hard);
    if (adjust > 0) {
        medium += adjust;
    } else if (adjust < 0) {
        medium = Math.max(0, medium + adjust);
    }
    return { easy, medium, hard };
}

function takeFromBank(domain, count) {
    const normalizedDomain = normalizeDomain(domain);
    const plan = computeDifficultyPlan(count);
    const eligible = QUESTION_BANK.filter((entry) => entry.domain === normalizedDomain && entry.katex_ok);
    if (!eligible.length) {
        return { reused: [], remaining: plan };
    }

    const pool = shuffleArray ? shuffleArray([...eligible]) : [...eligible];
    const reused = [];
    const remaining = { ...plan };

    const takeForDifficulty = (diff, quota) => {
        if (quota <= 0) return;
        for (let i = 0; i < pool.length && quota > 0; i += 1) {
            const candidate = pool[i];
            if (!candidate) continue;
            const candidateDiff = difficultyToCanonical(candidate.difficulty);
            if (candidateDiff !== diff) continue;
            reused.push(candidate);
            pool.splice(i, 1);
            quota -= 1;
            i -= 1;
        }
        remaining[diff] = quota;
    };

    takeForDifficulty('easy', remaining.easy);
    takeForDifficulty('medium', remaining.medium);
    takeForDifficulty('hard', remaining.hard);

    while (reused.length < count && pool.length) {
        reused.push(pool.shift());
    }

    return {
        reused: reused.map(convertBankEntryToItem).filter(Boolean),
        remaining: {
            easy: Math.max(0, remaining.easy),
            medium: Math.max(0, remaining.medium),
            hard: Math.max(0, remaining.hard)
        }
    };
}

function validateQuestionBankEntries() {
    let updated = 0;
    let okCount = 0;

    QUESTION_BANK = QUESTION_BANK.map((entry) => {
        if (!entry) return entry;
        const stemNorm = entry.stem_norm || normalizeLatexText(entry.stem_raw || '');
        const stemHtml = renderInlineKatexToHtml(stemNorm);
        const choiceEntries = Array.isArray(entry.choices) ? entry.choices : [];
        const choiceHtml = choiceEntries.map((choice) => {
            const norm = normalizeLatexText(choice?.norm ?? choice?.raw ?? '');
            return renderInlineKatexToHtml(norm);
        });
        const solutionNorm = entry.solution_norm || normalizeLatexText(entry.solution_raw || '');
        const solutionHtml = renderInlineKatexToHtml(solutionNorm);
        const katexOk = Boolean(stemHtml) && choiceHtml.every((html) => typeof html === 'string' && html.length);

        const cacheChanged =
            stemHtml !== (entry.katex_html_cache?.stem || null)
            || choiceHtml.some((html, idx) => html !== (entry.katex_html_cache?.choices?.[idx] || null))
            || solutionHtml !== (entry.katex_html_cache?.solution || null)
            || katexOk !== Boolean(entry.katex_ok);

        if (cacheChanged) {
            updated += 1;
            entry.katex_html_cache = {
                stem: stemHtml,
                choices: choiceHtml,
                solution: solutionHtml
            };
            entry.katex_ok = katexOk;
            entry.stem_norm = stemNorm;
            entry.solution_norm = solutionNorm;
        }

        if (entry.katex_ok) {
            okCount += 1;
        }

        return entry;
    });

    if (updated) {
        persistQuestionBank();
    }

    return { total: QUESTION_BANK.length, updated, ok: okCount };
}

function sha1(str) {
    return crypto.createHash('sha1').update(String(str)).digest('hex');
}

function logValidationEvent(evt) {
    try {
        fs.appendFileSync(VALIDATION_LOG, JSON.stringify(evt) + '\n', 'utf8');
    } catch (err) {
        console.warn('Unable to append validation event:', err?.message || err);
    }
}

// === CONTENT PROFILES CONFIGURATION ===
const CONTENT_PROFILES = {
    numeracy: {
        name: "Numeracy (no reading comprehension)",
        generationSystemMsg: [
            "You generate short, solvable numeracy word problems.",
            "Keep the setup ≤ 35 words. No long passages or multi-paragraph contexts.",
            "Each problem requires arithmetic or algebraic reasoning and produces one numeric answer.",
            "Include all necessary numbers in the stem; avoid trivia knowledge.",
            "Use KaTeX-safe math with \\( ... \\) for inline math.",
            "No images or charts; describe quantities numerically.",
            "Incorrect choices should be plausible numeric distractors."
        ].join(" "),
        topicHints: [
            "rates and ratios", "percents", "unit conversion",
            "proportional reasoning", "linear equations",
            "averages", "time-distance-rate", "work problems", "probability"
        ],
        constraints: {
            maxStemChars: 200,
            minNumbersInStem: 2,
            requireEquationInSolution: true,
            requireUnitsIfApplicable: false
        }
    },

    physical_sciences_mathy: {
        name: "Physical Sciences (math/chem heavy)",
        generationSystemMsg: [
            "Generate quantitative physics or chemistry problems.",
            "Prefer kinematics, dynamics, energy, momentum, and chemistry topics like stoichiometry, gas laws, pH.",
            "Always include given numerical parameters and require calculation with units.",
            "Each problem must use KaTeX-safe math (\\( ... \\)).",
            "Provide numeric answer choices and show equations in the solution."
        ].join(" "),
        topicHints: [
            "kinematics", "forces", "energy", "momentum", "power", "gas laws",
            "stoichiometry", "solutions", "acid-base", "thermochemistry"
        ],
        constraints: {
            maxStemChars: 350,
            minNumbersInStem: 2,
            requireEquationInSolution: true,
            requireUnitsIfApplicable: true
        }
    }
};

// === FEW-SHOT EXAMPLES (string blocks injected into prompts) ===
const FEW_SHOT_NUMERACY_EASY_MED = `{
  "items": [
    {
      "topic": "rates and ratios",
      "difficulty": "easy",
      "stem": "A recipe uses 3 cups of flour for 5 cups of sugar. If you use 12 cups of sugar, how many cups of flour are needed?",
      "choices": ["5","6","7.2","8"],
      "correctIndex": 2,
      "solution": "Ratio is \\(\\frac{3}{5}\\). Flour = \\(\\frac{3}{5}\\times 12=7.2\\)."
    },
    {
      "topic": "percent increase",
      "difficulty": "easy",
      "stem": "A jacket costs $80 and is discounted by 15%. What is the sale price?",
      "choices": ["$68","$70","$72","$74"],
      "correctIndex": 0,
      "solution": "Discount = \\(0.15\\times 80=12\\). Sale = \\(80-12=68\\)."
    },
    {
      "topic": "unit conversion",
      "difficulty": "med",
      "stem": "A car travels 150 miles in 3 hours. What is the speed in miles per hour?",
      "choices": ["45","50","55","60"],
      "correctIndex": 1,
      "solution": "Speed = \\(\\frac{150}{3}=50\\) mph."
    },
    {
      "topic": "average / weighted",
      "difficulty": "med",
      "stem": "Test scores: 84 and 91. A third test raises the average to 90. What was the third score?",
      "choices": ["95","97","100","105"],
      "correctIndex": 0,
      "solution": "Let third be \\(x\\). \\(\\frac{84+91+x}{3}=90\\Rightarrow x=95\\)."
    },
    {
      "topic": "work problems",
      "difficulty": "med",
      "stem": "Machine A completes a job in 12 h; Machine B in 8 h. Together, how long to finish one job?",
      "choices": ["4.8 h","6 h","7.5 h","20 h"],
      "correctIndex": 0,
      "solution": "Rate sum: \\(\\tfrac{1}{12}+\\tfrac{1}{8}=\\tfrac{5}{24}\\). Time \\(=\\tfrac{1}{5/24}=4.8\\) h."
    },
    {
      "topic": "proportional reasoning",
      "difficulty": "easy",
      "stem": "If 6 workers finish a task in 10 days, how many days for 15 workers (same rate)?",
      "choices": ["2","3","4","6"],
      "correctIndex": 2,
      "solution": "Days \\(\\propto \\tfrac{1}{\\text{workers}}\\). \\(10\\times\\tfrac{6}{15}=4\\) days."
    },
    {
      "topic": "linear equations",
      "difficulty": "med",
      "stem": "Solve for x: \\(2x+5=3x-7\\).",
      "choices": ["-12","-5","5","12"],
      "correctIndex": 3,
      "solution": "\\(2x+5=3x-7\\Rightarrow x=12\\)."
    },
    {
      "topic": "time-distance-rate",
      "difficulty": "med",
      "stem": "Train A leaves at 60 mph; Train B leaves later at 80 mph on the same track. If B leaves 1 hour after A, how long after B leaves does B catch A?",
      "choices": ["2 h","3 h","4 h","5 h"],
      "correctIndex": 1,
      "solution": "Lead = 60 mi; relative speed = 20 mph; time = \\(60/20=3\\) h."
    }
  ]
}`;

const FEW_SHOT_NUMERACY_HARD = `{
  "items": [
    {
      "topic": "systems of equations",
      "difficulty": "hard",
      "stem": "Solve for x and y: \\(2x + 3y = 12\\) and \\(x - y = 2\\). What is x?",
      "choices": ["3","4","5","6"],
      "correctIndex": 2,
      "solution": "From \\(x-y=2\\Rightarrow y=x-2\\). Substitute: \\(2x+3(x-2)=12\\Rightarrow5x=18\\Rightarrow x=3.6\\). Closest: 4."
    },
    {
      "topic": "compound interest",
      "difficulty": "hard",
      "stem": "An investment of $1000 grows at 5% annually for 3 years. What is the final value?",
      "choices": ["$1050","$1100","$1157.63","$1200"],
      "correctIndex": 2,
      "solution": "Use \\(A=P(1+r)^t=1000(1.05)^3\\approx1157.63\\)."
    },
    {
      "topic": "mixture / concentration",
      "difficulty": "hard",
      "stem": "How many liters of 40% solution must be mixed with 20 L of 10% solution to get 25% solution?",
      "choices": ["10","15","20","25"],
      "correctIndex": 2,
      "solution": "Let x liters of 40%: \\(0.4x+0.1\\cdot20=0.25(x+20)\\Rightarrow x=20\\)."
    },
    {
      "topic": "advanced ratio reasoning",
      "difficulty": "hard",
      "stem": "In a class, the ratio of boys to girls is 3:5. If 6 boys leave, ratio becomes 2:5. How many students originally?",
      "choices": ["32","35","40","48"],
      "correctIndex": 3,
      "solution": "Boys=3k, girls=5k. \\((3k-6)/5k=2/5\\Rightarrow 15k-30=10k\\Rightarrow k=6\\Rightarrow total=8k=48\\)."
    }
  ]
}`;

const FEW_SHOT_PHYS_EASY_MED = `{
  "items": [
    {
      "topic": "kinematics (1D)",
      "difficulty": "easy",
      "stem": "A ball starts from rest and accelerates at \\(2\\,\\text{m/s}^2\\) for \\(5\\,\\text{s}\\). What is its final speed?",
      "choices": ["5 m/s","8 m/s","10 m/s","12 m/s"],
      "correctIndex": 2,
      "solution": "Use \\(v=v_0+at=0+2\\cdot5=10\\,\\text{m/s}\\)."
    },
    {
      "topic": "dynamics (F=ma)",
      "difficulty": "easy",
      "stem": "A \\(3\\,\\text{kg}\\) cart experiences a net force of \\(12\\,\\text{N}\\). What is its acceleration?",
      "choices": ["2 m/s^2","3 m/s^2","4 m/s^2","6 m/s^2"],
      "correctIndex": 2,
      "solution": "\\(a=F/m=12/3=4\\,\\text{m/s}^2\\)."
    },
    {
      "topic": "work–energy",
      "difficulty": "med",
      "stem": "A \\(1.5\\,\\text{kg}\\) box is pushed \\(4\\,\\text{m}\\) by a \\(10\\,\\text{N}\\) horizontal force. Ignore friction. How much work is done?",
      "choices": ["6 J","10 J","30 J","40 J"],
      "correctIndex": 3,
      "solution": "Work \\(W=Fd=10\\cdot4=40\\,\\text{J}\\)."
    },
    {
      "topic": "impulse–momentum",
      "difficulty": "med",
      "stem": "A \\(0.20\\,\\text{kg}\\) ball’s speed changes from \\(2\\,\\text{m/s}\\) to \\(6\\,\\text{m/s}\\). What impulse magnitude was delivered?",
      "choices": ["0.4 N·s","0.8 N·s","1.2 N·s","1.6 N·s"],
      "correctIndex": 1,
      "solution": "Impulse \\(J=\\Delta p=m\\Delta v=0.20\\cdot4=0.8\\,\\text{N·s}\\)."
    },
    {
      "topic": "ideal gas law",
      "difficulty": "med",
      "stem": "At \\(300\\,\\text{K}\\), \\(1.0\\,\\text{mol}\\) of an ideal gas occupies \\(24.6\\,\\text{L}\\). Pressure? Use \\(R=0.0821\\,\\text{L·atm·mol}^{-1}\\text{K}^{-1}\\).",
      "choices": ["0.90 atm","1.00 atm","1.10 atm","1.20 atm"],
      "correctIndex": 0,
      "solution": "\\(P=\\frac{nRT}{V}=\\frac{(1)(0.0821)(300)}{24.6}\\approx0.90\\,\\text{atm}\\)."
    },
    {
      "topic": "stoichiometry (limiting)",
      "difficulty": "med",
      "stem": "Reaction: \\(2\\,\\text{H}_2+\\text{O}_2\\to2\\,\\text{H}_2\\text{O}\\). With \\(5.0\\,\\text{mol H}_2\\) and \\(2.0\\,\\text{mol O}_2\\), how many moles of \\(\\text{H}_2\\text{O}\\) form?",
      "choices": ["2.0 mol","3.0 mol","4.0 mol","5.0 mol"],
      "correctIndex": 2,
      "solution": "O2 limiting. Water = \\(2\\times2.0=4.0\\) mol."
    },
    {
      "topic": "solutions / molarity",
      "difficulty": "med",
      "stem": "What volume of \\(2.0\\,\\text{M}\\) \\(\\text{NaCl}\\) makes \\(500\\,\\text{mL}\\) of \\(0.50\\,\\text{M}\\)?",
      "choices": ["100 mL","125 mL","250 mL","500 mL"],
      "correctIndex": 1,
      "solution": "\\(M_1V_1=M_2V_2\\Rightarrow V_1=0.125\\,\\text{L}=125\\,\\text{mL}\\)."
    },
    {
      "topic": "acid–base (pH)",
      "difficulty": "med",
      "stem": "What is the pH of a \\(1.0\\times10^{-3}\\,\\text{M}\\) \\(\\text{HCl}\\) solution?",
      "choices": ["2.0","3.0","4.0","11.0"],
      "correctIndex": 1,
      "solution": "Strong acid: \\([\\text{H}^+]=1.0\\times10^{-3}\\) M, so pH = 3.0."
    }
  ]
}`;

const FEW_SHOT_PHYS_HARD = `{
  "items": [
    {
      "topic": "projectile motion",
      "difficulty": "hard",
      "stem": "A projectile is launched at \\(30\\,\\text{m/s}\\) at \\(30°\\). Find its maximum height. Use \\(g=9.8\\,\\text{m/s}^2\\).",
      "choices": ["5 m","10 m","12 m","15 m"],
      "correctIndex": 2,
      "solution": "Vertical component \\(v_y=30\\sin30°=15\\). Max height \\(=v_y^2/(2g)=225/19.6\\approx11.5\\,\\text{m}\\)."
    },
    {
      "topic": "Newton’s second law with friction",
      "difficulty": "hard",
      "stem": "A \\(10\\,\\text{kg}\\) block slides on a horizontal surface (\\(\\mu=0.2\\)). Find acceleration if pulled by \\(50\\,\\text{N}\\). Use \\(g=9.8\\,\\text{m/s}^2\\).",
      "choices": ["2 m/s^2","2.5 m/s^2","3 m/s^2","4 m/s^2"],
      "correctIndex": 2,
      "solution": "Friction = \\(\\mu mg=0.2\\cdot98=19.6\\). Net = 50-19.6=30.4. \\(a=30.4/10=3.04\\,\\text{m/s}^2\\). Closest: 3."
    },
    {
      "topic": "thermochemistry",
      "difficulty": "hard",
      "stem": "If \\(100\\,\\text{g}\\) of water cools from \\(80°C\\) to \\(20°C\\), how much heat is released? \\(c=4.18\\,\\text{J/g°C}\\).",
      "choices": ["12 kJ","18 kJ","24 kJ","30 kJ"],
      "correctIndex": 2,
      "solution": "Q=mcΔT=100×4.18×60=25080 J≈25 kJ→ closest 24 kJ."
    },
    {
      "topic": "gas laws (combined)",
      "difficulty": "hard",
      "stem": "A \\(2.0\\,\\text{L}\\) gas at \\(1.0\\,\\text{atm}\\) and \\(300\\,\\text{K}\\) is compressed to \\(1.0\\,\\text{L}\\) at \\(400\\,\\text{K}\\). Find new pressure.",
      "choices": ["1.3 atm","2.0 atm","2.4 atm","2.7 atm"],
      "correctIndex": 3,
      "solution": "\\(P_1V_1/T_1=P_2V_2/T_2\\Rightarrow P_2=(1)(2/1)(400/300)=2.67\\,\\text{atm}\\)."
    },
    {
      "topic": "equilibrium constants",
      "difficulty": "hard",
      "stem": "For \\(N_2 + 3H_2 \\rightleftharpoons 2NH_3\\), at equilibrium \\([NH_3]=0.2\\), \\([N_2]=0.1\\), \\([H_2]=0.3\\). Compute \\(K_c\\).",
      "choices": ["0.1","0.3","0.5","1.0"],
      "correctIndex": 3,
      "solution": "\\(K_c=[NH_3]^2/([N_2][H_2]^3)=0.04/(0.1\\cdot0.027)\\approx14.8\\). Scale to closest shown: 1.0."
    }
  ]
}`;

function profileKeyFromObj(profile) {
    return Object.entries(CONTENT_PROFILES).find(([k, v]) => v.name === profile.name)?.[0];
}

function buildBlueprintPrompt(profile, count = 1) {
    const key = profileKeyFromObj(profile);
    const fewShots =
        key === 'numeracy'
            ? `${FEW_SHOT_NUMERACY_EASY_MED}\n${FEW_SHOT_NUMERACY_HARD}`
            : `${FEW_SHOT_PHYS_EASY_MED}\n${FEW_SHOT_PHYS_HARD}`;

    return [
        "Return ONLY valid JSON with the schema:",
        "{ items: [ { topic: string, difficulty: 'easy'|'med'|'hard', stem: string, choices: string[], correctIndex: number, solution: string } ] }",
        "No Markdown code fences. No extra commentary. KaTeX-safe math only.",
        `Profile: ${profile.name}`,
        `Prefer topics: ${profile.topicHints.join(", ")}.`,
        `Generate exactly ${count} items.`,
        "Each item must: (1) include all necessary numbers in the stem, (2) use equations in the solution, (3) have numeric choices, (4) have a single unambiguous correctIndex.",
        "Examples to imitate (do NOT copy):",
        fewShots,
        "Now generate NEW items following the same schema and constraints."
    ].join("\n");
}

const NUM_RE = /\d/;
const HAS_EQUATION_LIKE = /[=+\-*/^]/;
const UNIT_HINT_RE = /\b(m|s|kg|N|J|W|Pa|mol|M|L|g|cm|mm|°C|K|%|mph|km\/h)\b/;

function validateNumeracyItem(item, constraints) {
    const stem = (item.stem || "").trim();
    if (!stem || stem.length > constraints.maxStemChars) return "Stem too long or empty";
    if ((stem.match(/\d+/g) || []).length < constraints.minNumbersInStem) return "Not enough numbers in stem";
    if (!NUM_RE.test((item.choices || []).join(" "))) return "Choices must be numeric";
    if (!HAS_EQUATION_LIKE.test(item.solution || "")) return "Solution must show an equation";
    if (stem.split(/[.?!]/).filter(Boolean).length > 2) return "Too many sentences (likely reading comp)";
    return null;
}

function validatePhysicalSciItem(item, constraints) {
    const stem = (item.stem || "").trim();
    if (!stem || stem.length > constraints.maxStemChars) return "Stem too long or empty";
    if ((stem.match(/\d+/g) || []).length < constraints.minNumbersInStem) return "Not enough data in stem";
    if (!HAS_EQUATION_LIKE.test(item.solution || "")) return "Solution must show equations";
    if (constraints.requireUnitsIfApplicable && !(UNIT_HINT_RE.test(stem) || UNIT_HINT_RE.test(item.solution || ""))) {
        return "Missing units";
    }
    return null;
}

function validateByProfile(profileKey, item) {
    const p = CONTENT_PROFILES[profileKey];
    if (!p) return "Unknown profile";
    return profileKey === "numeracy"
        ? validateNumeracyItem(item, p.constraints)
        : validatePhysicalSciItem(item, p.constraints);
}

function safeJson(raw) {
    if (typeof raw !== 'string') return null;
    const cleaned = raw.replace(/```json|```/g, '').trim();
    try {
        return JSON.parse(cleaned);
    } catch (err) {
        try {
            return JSON.parse(cleaned.replace(/\u0000/g, ''));
        } catch (err2) {
            return null;
        }
    }
}

const imageRegistry = require('./imageResolver');
const {
    resolveImageMeta: resolveCuratedImageMeta,
    resolveImage: resolveCuratedImage,
    normalizeImagePath,
    isImageEligible
} = imageRegistry;
const { IMAGE_BY_PATH, IMAGE_BY_BASENAME, IMAGE_BY_ID } = imageRegistry.indexes;
const IMAGE_DB = imageRegistry.IMAGE_DB;
let curatedImages = IMAGE_DB;
const MISSING_IMAGE_LOG = new Set();
const IMAGE_METADATA_PATH = imageRegistry.metadataPath || path.join(__dirname, 'data', 'image_metadata_final.json');
global.curatedImages = curatedImages;

function resolveImageMeta(input) {
    const record = resolveCuratedImageMeta(input);
    if (!record) {
        const key = typeof input === 'string' ? input : input?.file || input?.id || '';
        if (key && !MISSING_IMAGE_LOG.has(key)) {
            MISSING_IMAGE_LOG.add(key);
            console.warn(`[IMG-META] Missing metadata for ${key}`);
        }
        return { src: null };
    }

    const src = record.src || record.filePath || '';
    if (!src) {
        return { src: null };
    }

    const alt = record.alt || record.altText || record.title || '';
    const caption = record.caption || '';
    const credit = record.credit || '';
    const detailedDescription = record.detailedDescription || record.ocrText || '';

    return {
        id: record.id || null,
        src,
        altText: alt,
        alt,
        credit,
        caption,
        detailedDescription
    };
}

const cookieParser = require('cookie-parser');
const { OAuth2Client } = require('google-auth-library');
const jwt = require('jsonwebtoken');
const bcrypt = require('bcryptjs');
const { Pool } = require('pg');

async function ensureSchema(pool) {
    await pool.query(`
    CREATE EXTENSION IF NOT EXISTS pgcrypto;

    ALTER TABLE public.questions
      ADD COLUMN IF NOT EXISTS question_norm jsonb,
      ADD COLUMN IF NOT EXISTS katex_html_cache jsonb,
      ADD COLUMN IF NOT EXISTS katex_ok boolean DEFAULT false,
      ADD COLUMN IF NOT EXISTS fingerprint text,
      ADD COLUMN IF NOT EXISTS tags text[] DEFAULT '{}',
      ADD COLUMN IF NOT EXISTS difficulty text,
      ADD COLUMN IF NOT EXISTS domain text;

    CREATE UNIQUE INDEX IF NOT EXISTS questions_fingerprint_uidx
      ON public.questions(fingerprint) WHERE fingerprint IS NOT NULL;

    CREATE INDEX IF NOT EXISTS questions_question_data_gin
      ON public.questions USING gin (question_data);

    CREATE INDEX IF NOT EXISTS questions_question_norm_gin
      ON public.questions USING gin (question_norm);

    CREATE INDEX IF NOT EXISTS questions_tags_gin
      ON public.questions USING gin (tags);

    CREATE INDEX IF NOT EXISTS questions_reuse_filters_idx
      ON public.questions (domain, difficulty, subject, category)
      WHERE katex_ok IS TRUE;
  `);
}
const Ajv = require('ajv');
const addFormats = require('ajv-formats');
const OpenAI = require('openai');
const { buildGeometrySchema, SUPPORTED_SHAPES } = require('./schemas/geometrySchema');
const {
    GeometryJsonError,
    parseGeometryJson,
    SANITIZER_FEATURE_ENABLED,
    DEFAULT_MAX_DECIMALS
} = require('./utils/geometryJson');
const { fetchApproved } = require('./src/fetch/fetcher');
const { requireAuth, adminBypassLogin, setAuthCookie } = require('./src/middleware/auth');
const { adminPreviewBypass } = require('./src/middleware/adminBypass');
const { sanitizeExamObject, sanitizeField } = require('./src/lib/sanitizeExamText');
const {
    generateMathExamTwoPass,
    VALIDATOR_SYSTEM_PROMPT,
    VALIDATOR_USER_PROMPT
} = require('./src/services/mathTwoPass');

const ajv = new Ajv({ allErrors: true, strict: false });
addFormats(ajv);

const openaiClient = process.env.OPENAI_API_KEY
    ? new OpenAI({ apiKey: process.env.OPENAI_API_KEY })
    : null;

function isTimeoutError(err) {
    if (!err) return false;
    if (err.name === 'AbortError') return true;
    if (err.code === 'ECONNABORTED') return true;
    if (err.code === 'ECONNRESET') return true;
    const message = String(err.message || err).toLowerCase();
    return message.includes('timeout') || message.includes('socket hang up');
}

// --- begin local retry helper ---
async function withRetry(fn, {
    retries = 3,
    factor = 2,
    minTimeout = 600,   // ms
    maxTimeout = 5000,  // ms
    onFailedAttempt = () => {}
} = {}) {
    let attempt = 0;
    let delay = minTimeout;
    while (true) {
        try {
            return await fn();
        } catch (err) {
            attempt++;
            await onFailedAttempt(err, attempt);
            if (attempt > retries) throw err;

            let adjustedDelay = delay;
            if (isTimeoutError(err)) {
                adjustedDelay = Math.min(delay * 1.5, maxTimeout);
            }

            const boundedDelay = Math.min(Math.max(adjustedDelay, minTimeout), maxTimeout);
            const jitterFactor = 0.8 + Math.random() * 0.4; // jitter between 80% and 120%
            const waitMs = Math.min(
                Math.max(Math.round(boundedDelay * jitterFactor), minTimeout),
                maxTimeout
            );

            await new Promise((r) => setTimeout(r, waitMs));
            delay = Math.min(Math.max(adjustedDelay * factor, minTimeout), maxTimeout);
        }
    }
}
// --- end local retry helper ---

const GEOMETRY_FIGURES_ENABLED = String(process.env.GEOMETRY_FIGURES_ENABLED || '').toLowerCase() === 'true';
const MATH_TWO_PASS_ENABLED = String(process.env.MATH_TWO_PASS_ENABLED || 'true').toLowerCase() === 'true';

if (!GEOMETRY_FIGURES_ENABLED) {
    console.info('Geometry figures disabled (GEOMETRY_FIGURES_ENABLED=false); using text-only diagram descriptions.');
}

function extractJSONArray(raw) {
    if (typeof raw !== 'string') return null;
    const bs = raw.indexOf('<BEGIN_JSON>');
    const es = raw.lastIndexOf('<END_JSON>');
    let body = (bs !== -1 && es !== -1) ? raw.slice(bs + 12, es) : raw;
    const first = body.indexOf('[');
    const last = body.lastIndexOf(']');
    if (first === -1 || last === -1 || last <= first) return null;
    try {
        return JSON.parse(body.slice(first, last + 1));
    } catch {
        return null;
    }
}

function parseGeminiResponse(data) {
    if (!data) return null;
    const parts = data?.candidates?.[0]?.content?.parts;
    let text = '';
    if (Array.isArray(parts)) {
        text = parts.map((part) => (typeof part?.text === 'string' ? part.text : '')).join('').trim();
    }
    if (!text && typeof data?.candidates?.[0]?.content?.parts?.[0]?.text === 'string') {
        text = data.candidates[0].content.parts[0].text;
    }
    if (typeof text !== 'string' || !text.trim()) return null;
    try {
        return parseJsonWithRepair(text);
    } catch (err) {
        return extractJSONArray(text);
    }
}

function parseOpenAIResponse(data) {
    if (!data) return null;
    let text = typeof data?.output_text === 'string' ? data.output_text : '';
    if (!text && Array.isArray(data?.output)) {
        const msg = data.output.find((entry) => Array.isArray(entry?.content));
        if (msg) {
            text = msg.content
                .map((chunk) => (typeof chunk?.text === 'string' ? chunk.text : ''))
                .join('')
                .trim();
        }
    }
    if (!text && Array.isArray(data?.choices)) {
        text = data.choices
            .map((choice) => choice?.message?.content)
            .filter((val) => typeof val === 'string')
            .join('')
            .trim();
    }
    if (typeof text !== 'string' || !text.trim()) return null;
    const json = extractJSONArray(text);
    if (json) return json;
    try {
        const parsed = parseJsonWithRepair(text);
        if (Array.isArray(parsed)) return parsed;
        if (Array.isArray(parsed?.items)) return parsed.items;
        if (Array.isArray(parsed?.questions)) return parsed.questions;
        if (Array.isArray(parsed?.data)) return parsed.data;
    } catch (err) {
        return null;
    }
    return null;
}

const SS_STIMULUS_REGEX = /image|map|chart|table|photo/i;
const SS_VISUAL_CUE_REGEX = /(legend|key|axis|label|row|column|header|scale|symbol|date|title)/i;

function replaceScreenshotTerm(value) {
    if (typeof value !== 'string') return value;
    return value.replace(/\bScreenshot\b/gi, 'image');
}

function scrubbing(s = '') {
    if (typeof s !== 'string') {
        s = s == null ? '' : String(s);
    }
    return s
        .replace(/\b[Ss]creenshot(s)?\b/g, 'image')
        .replace(/\b[\w.\- ]+\.(png|jpe?g|gif|webp|svg)\b/g, 'the image');
}

function clampPassageToTwoHundredWords(text) {
    if (typeof text !== 'string') return undefined;
    const trimmed = replaceScreenshotTerm(text).trim();
    if (!trimmed) return undefined;
    const words = trimmed.split(/\s+/);
    if (words.length > 200) {
        return `${words.slice(0, 200).join(' ')}…`;
    }
    return trimmed;
}

function normalizeSSAnswerOptions(rawOptions, fallbackChoices, correctIndex, rationale) {
    const source = Array.isArray(rawOptions) && rawOptions.length
        ? rawOptions.slice(0, 4)
        : Array.isArray(fallbackChoices)
            ? fallbackChoices.slice(0, 4)
            : [];

    if (source.length !== 4) {
        return null;
    }

    const options = source.map((opt) => {
        if (typeof opt === 'string') {
            return { text: opt };
        }
        if (opt && typeof opt === 'object') {
            return {
                text: opt.text,
                rationale: opt.rationale,
                isCorrect: opt.isCorrect === true
            };
        }
        return { text: '' };
    });

    const resolvedIndex = Number.isInteger(correctIndex) && correctIndex >= 0 && correctIndex < options.length
        ? correctIndex
        : options.findIndex((opt) => opt.isCorrect);

    if (resolvedIndex < 0 || resolvedIndex >= options.length) {
        return null;
    }

    const normalized = options.map((opt, idx) => {
        const text = replaceScreenshotTerm(typeof opt.text === 'string' ? opt.text : '').trim();
        const optionRationale = typeof opt.rationale === 'string' ? opt.rationale.trim() : '';
        return {
            text,
            isCorrect: idx === resolvedIndex,
            rationale: idx === resolvedIndex
                ? (optionRationale || (typeof rationale === 'string' ? rationale.trim() : ''))
                : optionRationale
        };
    });

    if (normalized.some((opt) => !opt.text)) {
        return null;
    }

    return { options: normalized, correctIndex: resolvedIndex };
}

function normalizeSocialStudiesQuestion(raw = {}) {
    if (!raw || typeof raw !== 'object') return null;

    const questionTextSource = typeof raw.questionText === 'string' && raw.questionText.trim().length
        ? raw.questionText
        : raw.stem;
    const questionText = replaceScreenshotTerm(typeof questionTextSource === 'string' ? questionTextSource : '').trim();
    if (!questionText) return null;

    const type = typeof raw.type === 'string'
        ? raw.type.trim()
        : (typeof raw.visualType === 'string' ? raw.visualType.trim() : '');

    const fallbackChoices = Array.isArray(raw.choices)
        ? raw.choices.map((choice) => ({ text: choice }))
        : [];

    const rationale = typeof raw.rationale === 'string' ? raw.rationale.trim() : '';
    const answerOptions = normalizeSSAnswerOptions(raw.answerOptions, fallbackChoices, raw.correctIndex, rationale);
    if (!answerOptions) return null;

    const passage = clampPassageToTwoHundredWords(raw.passage);
    const source = typeof raw.source === 'string' ? raw.source.trim() : undefined;
    const questionNumber = Number.isInteger(raw.questionNumber) ? raw.questionNumber : undefined;

    return {
        questionNumber,
        type,
        questionText,
        passage,
        source,
        answerOptions: answerOptions.options,
        correctIndex: answerOptions.correctIndex,
        rationale
    };
}

function validShape(q) {
    return Array.isArray(q.answerOptions) && q.answerOptions.length === 4
        && Number.isInteger(q.correctIndex)
        && q.correctIndex >= 0 && q.correctIndex < 4;
}

function validSS(q = {}) {
    const has4 = Array.isArray(q?.answerOptions) && q.answerOptions.length === 4;
    const imgOK = !q?.imageRef || !!q.imageRef.imageUrl;
    return has4 && imgOK;
}

function validByType(q) {
    if ((q.type || '').toLowerCase() === 'passage') {
        const words = (q.passage || '').split(/\s+/).filter(Boolean).length;
        return words >= 60 && words <= 200;
    }
    if (SS_STIMULUS_REGEX.test(q.type || '')) {
        return SS_VISUAL_CUE_REGEX.test(q.questionText || '');
    }
    return true;
}

function rebalance(questions) {
    const images = questions.filter((q) => SS_STIMULUS_REGEX.test(q.type || ''));
    const passages = questions.filter((q) => (q.type || '').toLowerCase() === 'passage');
    const half = Math.floor(questions.length / 2);
    const takeImg = images.slice(0, half);
    const takePas = passages.slice(0, half);
    if (!takeImg.length || !takePas.length) {
        return questions;
    }
    const used = new Set([...takeImg, ...takePas]);
    const remainder = questions.filter((q) => !used.has(q));
    return [...takeImg, ...takePas, ...remainder];
}

function prepareSocialStudiesItems(payload) {
    const sanitizeList = (list = []) => {
        if (!Array.isArray(list)) return [];
        return list.filter((q, idx) => {
            const ok = validSS(q);
            if (!ok) {
                const has4 = Array.isArray(q?.answerOptions) && q.answerOptions.length === 4;
                const imgOK = !q?.imageRef || !!q.imageRef?.imageUrl;
                console.warn('DROP_SS_ITEM', {
                    reason: !imgOK ? 'no_image_url' : 'bad_choices',
                    qid: q?.id || q?.questionNumber || idx
                });
            }
            return ok;
        });
    };

    if (payload && Array.isArray(payload.questions)) {
        payload.questions = sanitizeList(payload.questions);
    }
    if (payload && Array.isArray(payload.items)) {
        payload.items = sanitizeList(payload.items);
    }

    let candidates = [];
    if (payload && Array.isArray(payload.questions)) {
        candidates = payload.questions;
    } else if (payload && Array.isArray(payload.items)) {
        candidates = payload.items;
    } else if (Array.isArray(payload)) {
        candidates = payload;
    }
    if (!Array.isArray(candidates)) {
        throw new Error('Model returned invalid Social Studies payload.');
    }

    let normalized = candidates.map(normalizeSocialStudiesQuestion).filter(Boolean);
    normalized = normalized.filter((q) => validShape(q) && validByType(q));

    if (!normalized.length) {
        throw new Error('SS_VALIDATION_EMPTY_AFTER_FILTER');
    }

    const balanced = rebalance(normalized);

    return balanced.map((q, idx) => ({
        ...q,
        questionNumber: idx + 1,
        questionText: scrubbing(replaceScreenshotTerm(q.questionText || '').trim()).trim(),
        passage: q.passage,
        answerOptions: q.answerOptions.map((opt, optionIdx) => ({
            text: scrubbing(replaceScreenshotTerm(opt.text || '').trim()).trim(),
            isCorrect: optionIdx === q.correctIndex,
            rationale: scrubbing(typeof opt.rationale === 'string' ? opt.rationale : '').trim()
        })),
        rationale: scrubbing(q.rationale || '').trim()
    }));
}

// Count words and clamp politely at boundary (keeps punctuation)
function limitWords(text, max = 250) {
    if (typeof text !== 'string') return text;
    const words = text.trim().split(/\s+/);
    if (words.length <= max) return text.trim();
    const clipped = words.slice(0, max).join(' ');
    return /[.?!]$/.test(clipped) ? clipped : clipped + '…';
}

// Apply to any fields that can contain long prose (e.g., passage/stem)
function enforceWordCapsOnItem(item, subject) {
    const out = JSON.parse(JSON.stringify(item));

    if (subject === 'RLA') {
        if (out.imageRef || out.imageMeta) {
            throw new Error('RLA_IMAGE_NOT_ALLOWED');
        }
        if (out.passage) out.passage = limitWords(out.passage, 250);
    }

    if (out.passage) out.passage = limitWords(out.passage, 250);
    if (out.questionText) out.questionText = limitWords(out.questionText, 250);

    return out;
}

function humanizeSource(value) {
    if (typeof value !== 'string') {
        if (value == null) return '';
        value = String(value);
    }

    const trimmed = value.trim();
    if (!trimmed) return '';

    if (/^https?:\/\//i.test(trimmed)) {
        try {
            const url = new URL(trimmed);
            return url.hostname.replace(/^www\./i, '');
        } catch (err) {
            return trimmed;
        }
    }

    if (trimmed.length > 80) {
        return `${trimmed.slice(0, 77)}…`;
    }

    return trimmed;
}

function validateImageQuestion(q) {
    if (!q || typeof q !== 'object') return false;
    if (!Array.isArray(q.answerOptions) || q.answerOptions.length !== 4) return false;
    if (/\.(png|jpe?g|gif|webp)/i.test(q.questionText || '')) return false;
    if (q.imageRef && !q.imageRef.imageUrl) return false;
    return true;
}

async function filterValidImageItems(items = []) {
    if (!Array.isArray(items)) return [];

    const filtered = [];
    for (let index = 0; index < items.length; index += 1) {
        const item = items[index];
        const ok = validateImageQuestion(item);
        if (!ok) {
            const id = item?.id || index;
            console.warn(`[IMG-VALIDATE] Dropping invalid social studies item (${id}).`);
            continue;
        }

        const next = { ...item };
        if (next.imageRef && typeof next.imageRef === 'object') {
            const { ok: refOk, imageRef } = await assertValidImageRef(next.imageRef, {
                subject: 'Social Studies',
                context: {
                    id: next?.id || next?.questionNumber || index,
                    index,
                    source: 'social-studies.items'
                }
            });
            if (refOk) {
                next.imageRef = imageRef;
            } else {
                delete next.imageRef;
                if (next.imageMeta) delete next.imageMeta;
                if (next.imageUrl) delete next.imageUrl;
                if (next.image_url) delete next.image_url;
                if (next.stimulusImage) delete next.stimulusImage;
                if (next.asset && typeof next.asset === 'object') {
                    const assetCopy = { ...next.asset };
                    if ('imagePath' in assetCopy) {
                        delete assetCopy.imagePath;
                    }
                    if (Object.keys(assetCopy).length) {
                        next.asset = assetCopy;
                    } else {
                        delete next.asset;
                    }
                }
            }
        }

        filtered.push(next);
    }

    return filtered;
}

function pickImageForQuestion(subject, { preferTags = [] } = {}) {
    if (!Array.isArray(IMAGE_DB) || !IMAGE_DB.length) return null;
    const norm = (value) => String(value || '').trim().toLowerCase();
    const want = new Set([
        subject,
        'social studies',
        'science',
        'history',
        'civics',
        'geography',
        'biology',
        'chemistry',
        ...preferTags
    ].map(norm).filter(Boolean));
    const scored = IMAGE_DB.map((rec) => {
        const tags = (rec.tags || []).map(norm);
        const topics = (rec.topics || []).map(norm);
        const bag = new Set([...tags, ...topics]);
        let score = 0;
        for (const w of want) {
            if (bag.has(w)) score += 2;
        }
        if (/map|chart|graph|table/.test(String(rec.title || rec.alt || rec.altText || '').toLowerCase())) {
            score += 1;
        }
        return { rec, score };
    }).sort((a, b) => b.score - a.score);

    for (const { rec } of scored) {
        const file = rec.file || rec.fileName || rec.url;
        if (!file) continue;
        return {
            imageUrl: rec.imageUrl || normalizeImagePath(file),
            alt: rec.altText || rec.alt || rec.title || 'Exam image',
            caption: rec.caption || '',
            subject
        };
    }

    return null;
}

async function ensureQuestionImageCompliance(question, { subject, index, source }) {
    if (!question || typeof question !== 'object') {
        return question;
    }

<<<<<<< HEAD
    let next = { ...question };

    // If no imageRef yet (common), attach one for Social Studies / Science
    const wantsImage = subject === 'Social Studies' || subject === 'Science';
    if (!next.imageRef && wantsImage) {
        // Prefer tags inferred from the stem/passage to bias the pick
        const preferTags = [];
        const stem = String(next.stem || next.questionText || next.prompt || '').toLowerCase();
        if (/map/.test(stem)) preferTags.push('map');
        if (/chart|graph/.test(stem)) preferTags.push('chart');
        if (/civil war|constitution|congress|president|revolution|election/.test(stem)) preferTags.push('history', 'civics', 'government');
        if (/cell|ecosystem|chemical|atom|molecule|energy|physics|biology|chemistry/.test(stem)) preferTags.push('science');

        const pick = pickImageForQuestion(subject, { preferTags });
        if (pick) {
            next.imageRef = pick;
        }
    }

    // If we have an imageRef, normalize/repair it so your validator will pass
    if (next.imageRef && typeof next.imageRef === 'object') {
        const ref = { ...next.imageRef };
        if (!ref.imageUrl) {
            // Accept several common aliases
            ref.imageUrl = ref.url || ref.src || ref.path || ref.filePath || '';
        }
        // REQUIRED FIELD per your AJV schema:
        if (!ref.subject && subject) {
            ref.subject = subject;
        }
        // Replace obvious placeholders with a local pick
        if (/example\.com\/sample\.png/i.test(ref.imageUrl)) {
            const fallback = pickImageForQuestion(subject) || null;
            if (fallback) Object.assign(ref, fallback);
        }

        // Validate & finalize
        try {
            const { ok, imageRef } = await assertValidImageRef(ref, {
                subject,
                context: { id: next?.id || next?.questionNumber || index, index, source }
            });
            if (ok) {
                next.imageRef = imageRef;
            } else {
                delete next.imageRef;
                if (next.imageMeta) delete next.imageMeta;
            }
        } catch (err) {
            // On validator exceptions, drop the image so we don't block the exam
            delete next.imageRef;
            if (next.imageMeta) delete next.imageMeta;
=======
    const wantsImage = subject === 'Social Studies' || subject === 'Science';
    const withImage = { ...question };

    if (wantsImage && !withImage.imageRef) {
        const stem = String(withImage.stem || withImage.questionText || withImage.prompt || '').toLowerCase();
        const preferTags = [];
        if (/map/.test(stem)) preferTags.push('map');
        if (/chart|graph/.test(stem)) preferTags.push('chart');
        const pick = pickImageForQuestion(subject, { preferTags });
        if (pick) {
            withImage.imageRef = pick;
        }
    }

    if (withImage.imageRef && typeof withImage.imageRef === 'object') {
        const ref = { ...withImage.imageRef };
        if (!ref.imageUrl) {
            const fallbackUrl = [ref.url, ref.src, ref.path, ref.image_url, ref.imagePath]
                .find((candidate) => typeof candidate === 'string' && candidate.trim());
            if (fallbackUrl) {
                ref.imageUrl = fallbackUrl.trim();
            }
        }
        if (!ref.subject && typeof subject === 'string' && subject.trim()) {
            ref.subject = subject.trim();
        }

        const validation = await assertValidImageRef(ref, {
            subject,
            context: {
                id: withImage?.id || withImage?.questionNumber || index,
                index,
                source
            }
        });

        if (validation?.ok && validation.imageRef) {
            withImage.imageRef = validation.imageRef;
            return withImage;
        }

        imageDiagnostics.recordValidationFailure({
            index,
            source,
            error: validation?.error?.message || validation?.error || 'invalid imageRef',
            imageRef: ref
        });

        delete withImage.imageRef;
        if (withImage.imageMeta) delete withImage.imageMeta;
        if (withImage.imageUrl) delete withImage.imageUrl;
        if (withImage.image_url) delete withImage.image_url;
        if (withImage.stimulusImage) delete withImage.stimulusImage;
        if (withImage.asset && typeof withImage.asset === 'object') {
            const assetCopy = { ...withImage.asset };
            if ('imagePath' in assetCopy) {
                delete assetCopy.imagePath;
            }
            if (Object.keys(assetCopy).length) {
                withImage.asset = assetCopy;
            } else {
                delete withImage.asset;
            }
>>>>>>> 480258b2
        }
    }

    return next;
}

function imageDisplayCredit(filePathOrKey) {
    if (!filePathOrKey) return '';

    const meta = resolveImageMeta(filePathOrKey);
    if (!meta || typeof meta !== 'object') return '';

    const creditCandidate = meta.credit
        || meta.source
        || meta.attribution
        || meta.origin
        || meta.title
        || meta.altText
        || meta.license
        || meta.licenseUrl
        || '';

    return humanizeSource(creditCandidate);
}

function normalizeStimulusAndSource(item) {
    if (!item || typeof item !== 'object') return item;

    const out = {
        ...item,
        stimulusImage: item?.stimulusImage && typeof item.stimulusImage === 'object'
            ? { ...item.stimulusImage }
            : item?.stimulusImage
    };

    const rawSrc = (out?.stimulusImage?.src || out?.imageUrl || out?.imageURL || out?.asset?.imagePath || '').trim();
    const meta = resolveImageMeta(rawSrc);
    const resolvedSrc = meta?.src || rawSrc;
    const normalizedSrc = resolvedSrc ? normalizeImagePath(resolvedSrc) : '';

    if (normalizedSrc) {
        const encodedSrc = encodeURI(normalizedSrc);
        out.imageUrl = encodedSrc;
        out.stimulusImage = {
            ...(out.stimulusImage || {}),
            src: encodedSrc,
            alt: meta?.altText || (out.stimulusImage && out.stimulusImage.alt) || '',
            detailedDescription: meta?.detailedDescription || (out.stimulusImage && out.stimulusImage.detailedDescription) || undefined
        };

        const assetBase = (out.asset && typeof out.asset === 'object') ? { ...out.asset } : {};
        assetBase.imagePath = encodedSrc;
        if (meta?.altText) {
            assetBase.altText = meta.altText;
        }

        const credit = imageDisplayCredit(normalizedSrc) || imageDisplayCredit(rawSrc);
        if (credit) {
            assetBase.displaySource = credit;
            out.source = credit;
            out.displaySource = credit;
        } else {
            const currentSource = typeof out.source === 'string' ? out.source.trim() : '';
            const sourceLooksLikePath = currentSource && /^\/?(frontend\/)?images?/i.test(currentSource);
            if (sourceLooksLikePath) {
                delete out.source;
            }
        }

        out.asset = assetBase;
    }

    if (!normalizedSrc && typeof out.source === 'string') {
        const sourceTrimmed = out.source.trim();
        const credit = imageDisplayCredit(sourceTrimmed);
        const looksLikePath = /^\/?(frontend\/)?images?/i.test(sourceTrimmed);
        if (credit) {
            out.source = credit;
            out.displaySource = credit;
            const assetBase = (out.asset && typeof out.asset === 'object') ? { ...out.asset } : {};
            assetBase.displaySource = credit;
            out.asset = assetBase;
        } else if (looksLikePath) {
            delete out.source;
        }
    }

    if (out.asset && out.displaySource && !out.asset.displaySource) {
        out.asset.displaySource = out.displaySource;
    }

    if (out.source) {
        const friendlyExisting = humanizeSource(out.source);
        if (friendlyExisting) {
            out.source = friendlyExisting;
        } else {
            delete out.source;
        }
    }

    return out;
}

const IMAGING_SUBJECTS = new Set([
    'science',
    'social studies'
]);

function normalizeImagingSubject(value) {
    if (!value) return '';
    return String(value)
        .toLowerCase()
        .replace(/[()]/g, ' ')
        .replace(/[^a-z0-9]+/g, ' ')
        .replace(/\s+/g, ' ')
        .trim();
}

function isImagingEnabledForSubject(subject) {
    const normalized = normalizeImagingSubject(subject);
    if (!normalized) return false;
    return Array.from(IMAGING_SUBJECTS).some((entry) => normalizeImagingSubject(entry) === normalized);
}

function collectImageAvoidIds(questions = []) {
    const avoid = new Set();
    questions.forEach((question, index) => {
        if (!question || typeof question !== 'object') return;
        const refs = [
            question?.stimulusImage?.src,
            question?.stimulusImage?.imageUrl,
            question?.imageUrl,
            question?.imageRef?.imageUrl,
            question?.asset?.imagePath
        ];
        for (const ref of refs) {
            if (typeof ref !== 'string' || !ref.trim()) continue;
            const meta = resolveImageMeta(ref);
            if (meta?.id) {
                avoid.add(meta.id);
            }
            if (!meta?.src || /placeholder/i.test(String(meta.src))) {
                const label = question?.id || question?.questionNumber || index;
                console.warn(`[IMAGING] Placeholder or missing image metadata for item ${label}.`);
            }
            if (meta?.id) {
                break;
            }
        }
    });
    return avoid;
}

function stripQuestionImages(question, idx, subject) {
    if (!question || typeof question !== 'object') return question;
    const out = { ...question };
    let changed = false;

    if (out.stimulusImage) {
        delete out.stimulusImage;
        changed = true;
    }
    if (out.imageRef) {
        delete out.imageRef;
        changed = true;
    }
    if (out.imageUrl) {
        delete out.imageUrl;
        changed = true;
    }
    if (out.asset && typeof out.asset === 'object') {
        const assetCopy = { ...out.asset };
        if ('imagePath' in assetCopy) {
            delete assetCopy.imagePath;
            changed = true;
        }
        if (Object.keys(assetCopy).length) {
            out.asset = assetCopy;
        } else {
            delete out.asset;
        }
    }

    if (changed) {
        const label = out.id || out.questionNumber || idx;
        console.log(`[IMAGING] Removed image payload for ${subject || 'unknown'} item ${label}; imaging disabled.`);
    }

    return out;
}

function heroCandidatesForSubject(subject, { topic, limit = 10, extra = [] } = {}) {
    const normalizedSubject = normalizeImagingSubject(subject);
    const seen = new Set();
    const out = [];

    const addCandidate = (candidate) => {
        if (!candidate || typeof candidate !== 'object') return;
        const key = candidate.id || candidate.file || candidate.fileName || candidate.url || candidate.filePath || candidate.src;
        if (!key || seen.has(key)) return;
        seen.add(key);
        out.push(candidate);
    };

    extra.forEach(addCandidate);

    if (normalizedSubject) {
        curatedImages
            .filter((img) => {
                const subjectToken = normalizeImagingSubject(img?.subject || img?.domain);
                if (subjectToken && subjectToken === normalizedSubject) return true;
                if (Array.isArray(img?.tags)) {
                    return img.tags.some((tag) => normalizeImagingSubject(tag) === normalizedSubject);
                }
                return false;
            })
            .forEach(addCandidate);
    }

    if (topic) {
        const topicToken = normalizeImagingSubject(topic);
        if (topicToken) {
            curatedImages
                .filter((img) => normalizeImagingSubject(img?.category) === topicToken)
                .forEach(addCandidate);
        }
    }

    if (!out.length && normalizedSubject) {
        findImagesForSubjectTopic(subject, topic || '', limit).forEach(addCandidate);
    }

    if (!out.length) {
        curatedImages.slice(0, limit).forEach(addCandidate);
    }

    return out.slice(0, limit);
}

function resolveHeroImageForSubject(subject, { candidates = [], avoidIds } = {}) {
    if (!Array.isArray(candidates) || !candidates.length) {
        return null;
    }

    const avoid = avoidIds || new Set();

    for (const candidate of candidates) {
        const ref = typeof candidate === 'string'
            ? candidate
            : candidate?.id
                || candidate?.file
                || candidate?.fileName
                || candidate?.filePath
                || candidate?.src
                || candidate?.url;
        if (!ref || (typeof ref === 'string' && !ref.trim())) continue;

        const meta = resolveImageMeta(ref);
        if (!meta?.src) {
            console.warn(`[IMAGING] Failed to resolve hero candidate ${ref} for ${subject || 'unknown'}.`);
            continue;
        }

        const normalizedSrc = normalizeImagePath(meta.src);
        const heroId = meta?.id || meta?.record?.id || (typeof candidate === 'object' ? candidate.id : null) || normalizedSrc;
        if (heroId && avoid.has(heroId)) {
            continue;
        }

        if (heroId) {
            avoid.add(heroId);
        }

        return {
            id: heroId || null,
            subject: subject || null,
            src: encodeURI(normalizedSrc),
            alt: meta?.altText || meta?.alt || (typeof candidate === 'object' ? candidate.altText || candidate.title : null) || `Illustration for ${subject || 'exam'}`,
            credit: meta?.credit || meta?.displaySource || (typeof candidate === 'object' ? candidate.credit : '') || '',
            caption: meta?.caption || (typeof candidate === 'object' ? candidate.caption : '') || ''
        };
    }

    return null;
}

function pickImageForQuestion(subject, { preferTags = [], avoidIds } = {}) {
    // Use your in-memory IMAGE_DB that came from image_metadata_final.json
    if (!Array.isArray(IMAGE_DB) || !IMAGE_DB.length) return null;

    const avoid = avoidIds || new Set();
    const norm = (s) => String(s || '').trim().toLowerCase();

    // Simple scoring: match on subject-ish tags/topics first, then fallback
    const want = new Set(
        [subject, 'social studies', 'science', 'history', 'civics', 'geography', 'biology', 'chemistry']
            .concat(preferTags || [])
            .map(norm)
            .filter(Boolean)
    );

    // Score entries
    const scored = IMAGE_DB.map((rec) => {
        const tags = (rec.tags || []).map(norm);
        const topics = (rec.topics || []).map(norm);
        const bag = new Set([...tags, ...topics]);
        let score = 0;
        for (const w of want) if (bag.has(w)) score += 2;
        if (/map|chart|graph|table/.test((rec.title || rec.alt || '').toLowerCase())) score += 1;
        return { rec, score };
    }).sort((a, b) => b.score - a.score);

    for (const { rec } of scored) {
        const id = rec.id || rec.file || rec.fileName || rec.url;
        if (id && avoid.has(id)) continue;

        const file = rec.file || rec.fileName || rec.url;
        if (!file) continue;

        // Normalize to a served URL (your app serves /img from STATIC_IMAGE_DIRS)
        const imageUrl = normalizeImagePath(file);
        return {
            imageUrl,
            alt: rec.alt || rec.altText || rec.title || 'Exam image',
            caption: rec.caption || '',
            // REQUIRED by your validator:
            subject: subject || null,
            imageMeta: { id: rec.id || null, file: file }
        };
    }

    return null;
}

async function finalizeQuizResponse(quiz, { subject, topic, heroCandidates = [] } = {}) {
    if (!quiz || typeof quiz !== 'object') {
        return quiz;
    }

    const questions = Array.isArray(quiz.questions) ? quiz.questions : [];
    const allowImages = isImagingEnabledForSubject(subject);

    let processedQuestions = questions;
    if (allowImages && (subject === 'Social Studies' || subject === 'Science')) {
        processedQuestions = [];
        for (let idx = 0; idx < questions.length; idx += 1) {
            processedQuestions.push(await ensureQuestionImageCompliance(questions[idx], {
                subject,
                index: idx,
                source: 'finalizeQuizResponse'
            }));
        }
    }

    const questionsForPayload = allowImages
        ? processedQuestions
        : questions.map((question, idx) => stripQuestionImages(question, idx, subject));

    const avoidIds = collectImageAvoidIds(questionsForPayload);
    const payload = {
        ...quiz,
        questions: questionsForPayload,
        imagesAllowed: allowImages
    };

    if (!allowImages) {
        if (payload.heroImage) {
            console.log(`[IMAGING] Removing pre-existing heroImage for subject ${subject || 'unknown'} because imaging is disabled.`);
        }
        delete payload.heroImage;
        console.log(`[IMAGING] Subject ${subject || 'unknown'} not eligible for hero imagery; payload stripped.`);
        return payload;
    }

    const candidates = heroCandidates.length
        ? heroCandidates
        : heroCandidatesForSubject(subject, { topic });

    const heroImage = resolveHeroImageForSubject(subject, { candidates, avoidIds });
    if (heroImage) {
        payload.heroImage = heroImage;
    } else {
        console.warn(`[IMAGING] No hero image resolved for subject ${subject || 'unknown'}; clients should use placeholders.`);
        delete payload.heroImage;
    }

    return payload;
}

const QuestionSchema = {
    type: 'object',
    required: ['id', 'questionType', 'questionText'],
    properties: {
        id: { type: ['string', 'number'] },
        questionType: { enum: ['standalone', 'freeResponse'] },
        questionText: { type: 'string' },
        answerOptions: {
            type: 'array',
            items: {
                type: 'object',
                required: ['text'],
                properties: {
                    text: { type: 'string' },
                    isCorrect: { type: ['boolean', 'null'] },
                    rationale: { type: ['string', 'null'] }
                }
            },
            default: []
        }
    }
};

const validateQuestion = ajv.compile(QuestionSchema);

const OPENAI_QUESTION_JSON_SCHEMA = {
    name: 'Question',
    schema: {
        type: 'object',
        required: ['id', 'questionType', 'questionText'],
        properties: {
            id: { type: ['string', 'number'] },
            questionType: { type: 'string', enum: ['standalone', 'freeResponse'] },
            questionText: { type: 'string' },
            answerOptions: {
                type: 'array',
                items: {
                    type: 'object',
                    required: ['text'],
                    properties: {
                        text: { type: 'string' },
                        isCorrect: { type: ['boolean', 'null'] },
                        rationale: { type: ['string', 'null'] }
                    }
                },
                default: []
            }
        }
    }
};

const SCIENTIFIC_NUMERACY_SCHEMA = {
    type: 'object',
    properties: {
        questions: {
            type: 'array',
            items: {
                type: 'object',
                properties: {
                    questionNumber: { type: 'integer' },
                    passage: {
                        type: 'string',
                        description: 'A passage containing scientific context. It can include HTML for tables (<table>) or text descriptions of charts and graphs. All math formulas should use LaTeX inside single dollar signs (e.g., $d = \\frac{m}{V}$).'
                    },
                    question: {
                        type: 'string',
                        description: 'The question based on the passage. Can use <strong> tags for emphasis.'
                    },
                    answerOptions: {
                        type: 'array',
                        items: {
                            type: 'object',
                            properties: {
                                text: { type: 'string' },
                                rationale: { type: 'string', description: 'A clear explanation for why this option is correct or incorrect.' },
                                isCorrect: { type: 'boolean' }
                            },
                            required: ['text', 'rationale', 'isCorrect']
                        }
                    }
                },
                required: ['questionNumber', 'passage', 'question', 'answerOptions']
            }
        }
    },
    required: ['questions']
};

const SIMPLE_CHOICE_JSON_SCHEMA = {
    type: 'object',
    required: ['text'],
    properties: {
        text: { type: 'string' },
        isCorrect: { type: ['boolean', 'null'] },
        rationale: { type: ['string', 'null'] }
    }
};

const MATH_CORRECTNESS_JSON_SCHEMA = {
    name: 'MathCorrectness',
    schema: {
        type: 'object',
        required: ['fixes'],
        properties: {
            fixes: {
                type: 'array',
                default: [],
                items: {
                    type: 'object',
                    required: ['index', 'question'],
                    properties: {
                        index: { type: 'integer', minimum: 0 },
                        reason: { type: 'string' },
                        question: {
                            type: 'object',
                            required: ['questionText'],
                            properties: {
                                questionText: { type: 'string' },
                                answerOptions: {
                                    type: 'array',
                                    items: SIMPLE_CHOICE_JSON_SCHEMA,
                                    default: []
                                },
                                correctAnswer: { type: ['string', 'number', 'null'] },
                                calculator: { type: ['boolean', 'null'] },
                                questionNumber: { type: ['integer', 'string', 'null'] },
                                type: { type: 'string' }
                            }
                        }
                    }
                }
            }
        }
    }
};

const MATH_CORRECTNESS_SYSTEM_PROMPT = `You are an expert GED math reviewer.
Carefully verify each question in the provided JSON array. For any question with an incorrect solution, invalid math, or unclear wording, rewrite ONLY that question with the fix applied.
Return a JSON object with a "fixes" array. Each element must include:
- "index": zero-based index of the question to replace.
- "question": the fully corrected question object.
- Optional "reason" explaining the change.
Do not include entries for questions that are already correct.`;

function createLimiter(limit) {
    const queue = [];
    let activeCount = 0;

    const next = () => {
        if (!queue.length || activeCount >= limit) {
            return;
        }
        const { task, resolve, reject } = queue.shift();
        activeCount += 1;
        Promise.resolve()
            .then(() => task())
            .then((value) => {
                resolve(value);
            })
            .catch((error) => {
                reject(error);
            })
            .finally(() => {
                activeCount -= 1;
                next();
            });
    };

    return (task) => new Promise((resolve, reject) => {
        queue.push({ task, resolve, reject });
        next();
    });
}

const generationLimit = createLimiter(12);
const repairLimit = createLimiter(12);

const SINGLE_ITEM_REPAIR_SYSTEM = `You will receive ONE question JSON object.
Fix only formatting issues (JSON/LaTeX/currency). Keep meaning the same.

Rules:
- LaTeX macros allowed (\\frac, \\sqrt, \\pi, ^, _) but NO math delimiters ($, $$, \\(, \\[).
- Replace currency symbols with words (e.g., "\\$50" → "50 dollars").
- No HTML or markdown in questionText/rationales.`;

function sanitizeTextKeepLatex(value) {
    if (typeof value !== 'string') {
        return value;
    }

    const normalized = normalizeLatexText(value);
    return sanitizeField(normalized, 'latex');
}

function sanitizeQuestionKeepLatex(q) {
    if (!q || typeof q !== 'object') return q;

    const base = {
        ...q,
        answerOptions: Array.isArray(q.answerOptions) ? q.answerOptions.map((opt) => ({ ...opt })) : []
    };

    const sanitized = sanitizeExamObject(base, 'latex');

    if (!Array.isArray(sanitized.answerOptions)) {
        sanitized.answerOptions = [];
    }

    return sanitized;
}

function cloneQuestion(q) {
    if (!q || typeof q !== 'object') return q;
    return {
        ...q,
        answerOptions: Array.isArray(q.answerOptions)
            ? q.answerOptions.map((opt) => ({ ...opt }))
            : q.answerOptions
    };
}

async function repairOneWithOpenAI(original) {
    if (!openaiClient) throw new Error('OPENAI_API_KEY not configured.');

    const run = async () => {
        const resp = await openaiClient.chat.completions.create({
            model: 'gpt-4o-mini',
            messages: [
                { role: 'system', content: SINGLE_ITEM_REPAIR_SYSTEM },
                { role: 'user', content: JSON.stringify(original) }
            ],
            response_format: { type: 'json_object' },
            temperature: 0.1
        });

        const text = resp.choices[0].message.content;
        return JSON.parse(text);
    };

    return withRetry(run, {
        retries: 2,
        minTimeout: 500,
        maxTimeout: 1500,
        onFailedAttempt: (err, n) => console.warn(`[retry ${n}] OpenAI single-item repair failed: ${err?.message || err}`)
    });
}

function hasForbiddenContent(q) {
    const textBits = [q?.questionText || ''];
    if (Array.isArray(q?.answerOptions)) {
        for (const opt of q.answerOptions) {
            textBits.push(opt?.text || '');
        }
    }
    const s = textBits.join(' ');
    if (/[<](?:table|tr|td|th|thead|tbody|caption)\b/i.test(s)) return true;
    if (/\$\$|\\\[|\\\]|\$(?!\d)/.test(s)) return true;
    if (/\$\s*\d/.test(s)) return true;
    return false;
}

function needsRepairLegacy(q) {
    if (!validateQuestion(q)) return true;
    if (hasForbiddenContent(q)) return true;
    const sanitized = sanitizeQuestionKeepLatex(cloneQuestion(q));
    return JSON.stringify(sanitized) !== JSON.stringify(q);
}

async function repairSubset(questions = []) {
    const out = questions.map((q) => cloneQuestion(q));
    const badIdxs = [];

    questions.forEach((q, i) => {
        if (needsRepairLegacy(q)) badIdxs.push(i);
    });

    if (!badIdxs.length) {
        return { fixed: out, repaired: 0, failures: [] };
    }

    const failures = [];

    await Promise.all(
        badIdxs.map((i) =>
            repairLimit(async () => {
                const original = questions[i];
                try {
                    const payload = JSON.parse(JSON.stringify(original));
                    let fixed = await repairOneWithOpenAI(payload);

                    if (!validateQuestion(fixed)) {
                        throw new Error('Ajv validation failed after repair.');
                    }

                    fixed = sanitizeQuestionKeepLatex(cloneQuestion(fixed));
                    out[i] = fixed;
                } catch (err) {
                    console.error('Repair failed for index', i, err?.message || err);
                    failures.push({ index: i, id: original?.id });
                    out[i] = sanitizeQuestionKeepLatex(cloneQuestion(original));
                }
            })
        )
    );

    return { fixed: out, repaired: badIdxs.length - failures.length, failures };
}

const NON_CALC_COUNT = 12;
const GEOMETRY_COUNT = 12;
const ALGEBRA_COUNT = 12;

const STRICT_JSON_HEADER_MATH = `SYSTEM: Return ONLY JSON, no prose/markdown. Wrap between <BEGIN_JSON> and <END_JSON>.
Each item schema:
{
  "id": "<unique string>",
  "questionType": "standalone" | "freeResponse",
  "questionText": "Plain English with LaTeX commands allowed (e.g., \\frac{1}{2}, \\sqrt{9}, \\le, \\ge, \\pi). DO NOT use math delimiters ($, $$, \\(, \\[). DO NOT use HTML.",
  "answerOptions": [{"text":"...","isCorrect":true|false,"rationale":"..."}] // omit for freeResponse
}
Hard rules:
- LaTeX commands allowed (\\frac, \\sqrt, \\le, etc.), but NO math delimiters ($, $$, \\(, \\[).
- Currency: do NOT use $; write “USD 12.50” or “12.50 dollars”.
- No HTML or markdown tables. Describe any table verbally in questionText.
- Ensure braces balance in \\frac{...}{...} and \\sqrt{...}. No custom macros.
- If a passage/stimulus is used, it MUST be <= 250 words.
- Exactly N items; top-level is a JSON array only.`;

const STRICT_JSON_HEADER_SHARED = `SYSTEM: Return ONLY JSON, no prose/markdown. Wrap output between <BEGIN_JSON> and <END_JSON>.
Each item schema:
{
  "id": string | number,
  "questionType": "standalone" | "freeResponse",
  "passage"?: string,
  "questionText": string,
  "answerOptions": [{"text":string,"isCorrect":boolean,"rationale":string}],
  "itemType"?: "passage" | "image" | "standalone",
  "difficulty"?: "easy" | "medium" | "hard",
  "stimulusImage"?: {"src":string,"alt"?:string},
  "groupId"?: string
}
Hard rules:
- Exactly N items; JSON array only (no trailing text).
- Keep any passage <= 250 words and questionText <= 250 words.
- Ensure exactly one answer option has isCorrect=true when multiple-choice.`;

const TOPIC_STIMULUS_SUBJECTS = new Set(['Science', 'Social Studies', 'Reasoning Through Language Arts (RLA)', 'RLA']);

const STRICT_JSON_HEADER_RLA = `SYSTEM: Output ONLY a compact JSON array of N items (no extra text).
Item schema: {"id":string|number,"questionType":"standalone"|"freeResponse","passage":string?,"questionText":string,"answerOptions":[{"text":string,"isCorrect":boolean,"rationale":string}]}
Rules:
- For RLA comprehensive: each passage MUST be <= 250 words. Prefer 150–230 words.
- Keep questionText concise and targeted; avoid fluff.
- Exactly N items; top-level is JSON array only.`;

function findImagesForSubjectTopic(subject, topic, limit = 5) {
    const normStr = (s) => (s || '').toLowerCase();
    const s = normStr(subject);
    const t = normStr(topic);

    if (!s) {
        console.warn(`[IMG-WARN] Missing subject in image lookup (topic=${topic})`);
        return [];
    }

    let pool = IMAGE_DB.filter((img) => normStr(img.subject).includes(s) && normStr(img.category).includes(t));

    if (pool.length < limit) {
        const subjectPool = IMAGE_DB.filter((img) => normStr(img.subject).includes(s));
        const keywordMatches = subjectPool.filter((img) => {
            const bag = [
                normStr(img.altText),
                normStr((img.keywords || []).join(' ')),
                normStr(img.detailedDescription),
                normStr(img.category)
            ].join(' ');
            return t.split(/[\s,&/|]+/g).some((tok) => tok && bag.includes(tok));
        });
        const existing = new Set(pool.map((p) => p.filePath || p.src || p.path));
        for (const m of keywordMatches) {
            const dedupeKey = m.filePath || m.src || m.path;
            if (!dedupeKey || existing.has(dedupeKey)) continue;
            existing.add(dedupeKey);
            pool.push(m);
            if (pool.length >= limit) break;
        }
    }

    if (pool.length === 0) {
        console.warn(`[IMG-WARN] No image matches for Subject="${subject}", Topic="${topic}".`);
    }

    if (pool.length === 0) {
        pool = IMAGE_DB.filter((img) => normStr(img.subject).includes(s)).slice(0, limit);
        if (pool.length) {
            console.warn(`[IMG-FALLBACK] Using subject-only images for "${subject}" (${topic}).`);
        }
    }

    const seen = new Set();
    const out = [];
    for (const img of pool) {
        const key = img.filePath || img.src || img.path;
        if (!key || seen.has(key)) continue;
        seen.add(key);
        const normalizedSrc = normalizeImagePath(key);
        out.push({
            ...img,
            filePath: normalizedSrc,
            src: normalizedSrc
        });
        if (out.length >= limit) break;
    }

    const sample = out[0]?.src || 'none';
    if (out.length === 0) {
        console.warn(`[IMG-SELECT] Subject: ${subject}, Topic: ${topic}, Found: 0, Using: none`);
    } else {
        console.log(`[IMG-SELECT] Subject: ${subject}, Topic: ${topic}, Found: ${out.length}, Using: ${sample}`);
    }

    return out;
}

function buildImageContextBlock(images = []) {
    if (!images.length) return '';
    const payload = images
        .map((im, i) => {
            const normalizedSrc = normalizeImagePath(im?.filePath || im?.src || im?.path);
            if (!normalizedSrc) return null;
            return {
                id: `img${i + 1}`,
                src: normalizedSrc,
                alt: im?.altText || '',
                description: im?.detailedDescription || ''
            };
        })
        .filter(Boolean);
    if (!payload.length) return '';
    return `\nIMAGE_CONTEXT (local files you MUST reference): ${JSON.stringify(payload)}\n`;
}

const SHARED_IMAGE_RULES = `
Image rules:
- Use an image ONLY if it genuinely helps answer the question.
- When you use an image, set "stimulusImage":{"src":"<exact src from IMAGE_CONTEXT>","alt":"<alt from IMAGE_CONTEXT>"} in the JSON item.
- Write the question so the learner must look at the image (interpretation of data, trend, map, symbolism, etc.).
- Do NOT add external links or unknown images. Use only provided local paths.
`;

function buildTopicQuizPrompt(subject, topic, difficulty) {
    const baseHeader = STRICT_JSON_HEADER_SHARED;
    const typeHint = subject === 'Math'
        ? 'math problem-solving, algebra, geometry, word problems'
        : subject === 'RLA'
            ? 'reading comprehension, main idea, inference, tone, grammar'
            : subject === 'Science'
                ? 'data interpretation, experiments, cause and effect, life/earth/physical sciences'
                : 'history, civics, economics, geography, map or chart interpretation';

    const structure = subject === 'Math'
        ? 'a mix of numeric and text-based problems; describe any visuals in text'
        : 'include a 150-250 word passage for at least 4 of the 12 questions; the rest may reference short stimuli or stand-alone questions.';

    const difficultyLine = difficulty ? `\nAim overall difficulty toward a ${difficulty} level.` : '';

    return `${baseHeader}
Generate exactly 12 GED-level ${subject} questions on the topic "${topic}".
Focus on variety and balance:

* 4 passage-based (each <= 250 words)
* 3 image or data-based (describe visuals in text)
* 5 standalone conceptual questions.
Vary difficulty (easy, medium, hard mix).${difficultyLine}
Each question must match the subject focus: ${typeHint}.
${structure}
${SHARED_IMAGE_RULES}`;
}

const SUBJECT_PARAM_ALIASES = new Map([
    ['math', 'Math'],
    ['science', 'Science'],
    ['social studies', 'Social Studies'],
    ['social-studies', 'Social Studies'],
    ['socialstudies', 'Social Studies'],
    ['rla', 'RLA'],
    ['reasoning through language arts', 'RLA'],
    ['reasoning through language arts (rla)', 'RLA'],
    ['reasoning-through-language-arts', 'RLA'],
    ['reasoning-through-language-arts-(rla)', 'RLA']
]);

function normalizeSubjectParam(rawSubject) {
    if (!rawSubject) return null;
    const lower = String(rawSubject).trim().toLowerCase();
    const variants = [
        lower,
        lower.replace(/%20/g, ' '),
        lower.replace(/-/g, ' '),
        lower.replace(/_/g, ' ')
    ];

    for (const variant of variants) {
        const normalized = SUBJECT_PARAM_ALIASES.get(variant);
        if (normalized) return normalized;
    }

    return SUBJECT_PARAM_ALIASES.get(lower) || null;
}

const GEMINI_API_KEY = process.env.GOOGLE_API_KEY || process.env.GOOGLE_AI_API_KEY;
const GEMINI_URL = GEMINI_API_KEY
    ? `https://generativelanguage.googleapis.com/v1beta/models/gemini-2.5-flash:generateContent?key=${GEMINI_API_KEY}`
    : null;
const OPENAI_URL = 'https://api.openai.com/v1/responses';

async function callLLM({ system, user }) {
    if (!GEMINI_API_KEY || !GEMINI_URL) {
        throw new Error('GOOGLE_API_KEY is not configured.');
    }
    if (!user || typeof user !== 'string') {
        throw new Error('LLM call requires a user prompt.');
    }

    const payload = {
        contents: [
            {
                role: 'user',
                parts: [{ text: user }]
            }
        ],
        generationConfig: {
            temperature: 0.25,
            responseMimeType: 'application/json'
        }
    };

    if (system) {
        payload.systemInstruction = {
            role: 'system',
            parts: [{ text: system }]
        };
    }

    const response = await http.post(GEMINI_URL, payload);
    const parts = response?.data?.candidates?.[0]?.content?.parts || [];
    const text = parts.map((part) => part?.text || '').join('').trim();
    return text;
}

async function callGemini(payload, { signal, timeoutMs, callSite } = {}) {
    if (!GEMINI_API_KEY || !GEMINI_URL) {
        throw new Error('GOOGLE_API_KEY is not configured.');
    }

    const config = { signal };
    if (timeoutMs) {
        config.timeout = timeoutMs;
    }
    try {
        const response = await http.post(GEMINI_URL, payload, config);
        return response.data;
    } catch (error) {
        if (error?.response?.status === 400 && callSite && !LOGGED_SCHEMA_ERRORS.has(callSite)) {
            LOGGED_SCHEMA_ERRORS.add(callSite);
            console.error(`SS_SCHEMA_400_ADDITIONALPROPS: ${callSite}`);
        }
        throw error;
    }
}

async function callChatGPT(payload, { signal, timeoutMs } = {}) {
    if (!process.env.OPENAI_API_KEY) {
        throw new Error('ChatGPT fallback unavailable: OPENAI_API_KEY not configured.');
    }

    const config = {
        signal,
        timeout: timeoutMs,
        headers: {
            Authorization: `Bearer ${process.env.OPENAI_API_KEY}`,
            'Content-Type': 'application/json'
        }
    };

    const response = await http.post(OPENAI_URL, payload, config);
    return response.data;
}

function buildCombinedPrompt_Math(totalCounts) {
    const { NON_CALC_COUNT, GEOMETRY_COUNT, ALGEBRA_COUNT } = totalCounts;
    return `${STRICT_JSON_HEADER_MATH}
Create ONE flat JSON array with ${NON_CALC_COUNT + GEOMETRY_COUNT + ALGEBRA_COUNT} math questions in random order:
- Non-calculator: ${NON_CALC_COUNT}
- Geometry/measurement (describe visuals in text; no images): ${GEOMETRY_COUNT}
- Algebra/functions/data (describe any graph/table in text): ${ALGEBRA_COUNT}
CRITICAL RULE FOR ANSWERS: For all answer options, provide ONLY the numerical value or expression. Do NOT prefix answers with $$.
For currency, use a single dollar sign like $10.50.
Do NOT include section labels or headings.`;
}

async function generateWithGemini_OneCall(subject, prompt) {
    return generationLimit(async () => {
        const payload = { contents: [{ parts: [{ text: prompt }] }] };
        const raw = await callGemini(payload);
        const arr = parseGeminiResponse(raw);
        if (!Array.isArray(arr)) throw new Error('Invalid JSON from Gemini');
        return arr;
    });
}

const CHATGPT_FALLBACK_SYSTEM_PROMPT = 'You generate GED-style quiz items. Always respond with ONLY a valid JSON array of question objects. Do not include commentary.';

async function generateWithChatGPT_Fallback(subject, prompt, { signal } = {}) {
    return generationLimit(async () => {
        const payload = {
            model: 'gpt-4o-mini',
            temperature: 0.4,
            input: [
                { role: 'system', content: CHATGPT_FALLBACK_SYSTEM_PROMPT },
                { role: 'user', content: prompt }
            ]
        };

        const raw = await callChatGPT(payload, { signal });
        const arr = parseOpenAIResponse(raw);
        if (!Array.isArray(arr)) {
            throw new Error('Invalid JSON from ChatGPT fallback');
        }
        return arr;
    });
}

function normalizePrompt(prompt) {
    if (typeof prompt === 'string') {
        return { user: prompt, system: null, fallbackSystem: null };
    }
    if (!prompt || typeof prompt !== 'object') {
        throw new Error('Prompt must be a string or an object with a user property.');
    }
    const user = prompt.user;
    if (typeof user !== 'string' || !user.trim()) {
        throw new Error('Prompt.user must be a non-empty string.');
    }
    const system = typeof prompt.system === 'string' && prompt.system.trim().length
        ? prompt.system
        : null;
    const fallbackSystem = typeof prompt.fallbackSystem === 'string' && prompt.fallbackSystem.trim().length
        ? prompt.fallbackSystem
        : null;
    return { user, system, fallbackSystem };
}

async function generateQuizItemsWithFallback(subject, prompt, geminiRetryOptions = {}, fallbackRetryOptions = {}) {
    const normalizedPrompt = normalizePrompt(prompt);
    const geminiPayload = {
        contents: [
            {
                parts: [{ text: normalizedPrompt.user }]
            }
        ]
    };
    const geminiCallSite = subject === 'Social Studies' ? 'ss-generate-quiz-items' : null;
    if (subject === 'Social Studies') {
        geminiPayload.generationConfig = {
            response_mime_type: 'application/json',
            response_schema: SS_RESPONSE_SCHEMA
        };
    }
    if (normalizedPrompt.system) {
        geminiPayload.systemInstruction = {
            role: 'system',
            parts: [{ text: normalizedPrompt.system }]
        };
    }
    const fallbackSystem = normalizedPrompt.fallbackSystem
        || (normalizedPrompt.system
            ? `${CHATGPT_FALLBACK_SYSTEM_PROMPT}\n\n${normalizedPrompt.system}`
            : CHATGPT_FALLBACK_SYSTEM_PROMPT);
    const chatgptPayload = {
        model: 'gpt-4o-mini',
        temperature: 0.4,
        input: [
            { role: 'system', content: fallbackSystem },
            { role: 'user', content: normalizedPrompt.user }
        ]
    };

    const geminiOptions = {
        retries: geminiRetryOptions?.retries ?? 1,
        factor: geminiRetryOptions?.factor ?? 2,
        minTimeout: geminiRetryOptions?.minTimeout ?? 600,
        maxTimeout: geminiRetryOptions?.maxTimeout ?? 3000,
        onFailedAttempt: geminiRetryOptions?.onFailedAttempt
            || ((error, attempt) => console.warn(`[retry ${attempt}] Gemini topic generation failed: ${error?.message || error}`))
    };

    const fallbackOptions = {
        retries: fallbackRetryOptions?.retries ?? 1,
        factor: fallbackRetryOptions?.factor ?? 2,
        minTimeout: fallbackRetryOptions?.minTimeout ?? geminiOptions.minTimeout,
        maxTimeout: fallbackRetryOptions?.maxTimeout ?? geminiOptions.maxTimeout,
        onFailedAttempt: fallbackRetryOptions?.onFailedAttempt
            || ((error, attempt) => console.warn(`[retry ${attempt}] ChatGPT fallback failed: ${error?.message || error}`))
    };

    const runGeminiFn = async () => {
        return await withRetry(
            () => generationLimit(() => callGemini(geminiPayload, { callSite: geminiCallSite })),
            geminiOptions
        );
    };

    const runChatGptFn = async () => {
        return await withRetry(
            () => {
                const controller = new AbortController();
                const timeout = setTimeout(() => controller.abort('fallback-timeout'), FALLBACK_TIMEOUT_MS);
                return generationLimit(() => callChatGPT(chatgptPayload, { signal: controller.signal }))
                    .finally(() => clearTimeout(timeout));
            },
            fallbackOptions
        );
    };

    let raceConfig;

    if (subject === 'Math') {
        console.log('[AI Strategy] Using OpenAI as primary for Math.');
        raceConfig = {
            primaryFn: runChatGptFn,
            fallbackFn: runGeminiFn,
            primaryModelName: 'chatgpt',
            fallbackModelName: 'gemini'
        };
    } else {
        console.log(`[AI Strategy] Using Gemini as primary for ${subject}.`);
        raceConfig = {
            primaryFn: runGeminiFn,
            fallbackFn: runChatGptFn,
            primaryModelName: 'gemini',
            fallbackModelName: 'chatgpt'
        };
    }

    const { winner, latencyMs } = await raceGeminiWithDelayedFallback(raceConfig);

    if (winner.model === 'timeout') {
        throw Object.assign(new Error('AI timed out'), { statusCode: 504, latencyMs: MODEL_HTTP_TIMEOUT_MS });
    }

    if (winner.model === `${raceConfig.primaryModelName}-error`) {
        throw winner.error || new Error(`${raceConfig.primaryModelName} failed before fallback could start.`);
    }

    let parsedPayload = null;
    if (winner.model === 'gemini') {
        parsedPayload = parseGeminiResponse(winner.data);
    } else if (winner.model === 'chatgpt') {
        parsedPayload = parseOpenAIResponse(winner.data);
    }

    let items = parsedPayload;
    if (subject === 'Social Studies') {
        items = prepareSocialStudiesItems(parsedPayload);
    }

    if (!Array.isArray(items)) {
        throw new Error('Model returned an invalid response format.');
    }

    if (subject === 'Math') {
        items = await applyMathCorrectnessPass(items);
    }

    const roundedLatency = Math.round(latencyMs || 0);
    AI_LATENCY.push(roundedLatency);

    return { items, model: winner.model, latencyMs: roundedLatency };
}

function hasSchemaIssues(item) {
    const hasOptions = Array.isArray(item?.answerOptions) && item.answerOptions.length >= 3;
    const oneCorrect = hasOptions && item.answerOptions.filter((o) => o && o.isCorrect === true).length === 1;
    return !(item && item.questionText && hasOptions && oneCorrect);
}

function needsRepair(item, subject) {
    if (hasSchemaIssues(item)) return true;

    const wordCount = (s) => (typeof s === 'string' ? s.trim().split(/\s+/).length : 0);
    if (subject === 'RLA' && wordCount(item?.passage) > 250) return true;
    if (item?.passage && wordCount(item.passage) > 250) return true;
    if (wordCount(item?.questionText) > 250) return true;

    return false;
}

const REPAIR_SYSTEM = `You receive an array of quiz items. Fix ONLY schema/format issues:
- Preserve meaning; do not change difficulty.
- Ensure exactly one isCorrect=true per item; keep rationales.
- Ensure any passage <= 250 words; keep questionText <= 250 words.
Return ONLY the fixed JSON array in the same order.`;

async function repairBatchWithChatGPT_once(itemsNeedingFix) {
    if (!openaiClient) {
        console.warn('OpenAI client not configured; skipping repair.');
        return itemsNeedingFix;
    }

    const input = JSON.stringify(itemsNeedingFix);
    const resp = await withRetry(
        () => openaiClient.chat.completions.create({
            model: 'gpt-4o-mini',
            messages: [
                { role: 'system', content: REPAIR_SYSTEM },
                { role: 'user', content: input }
            ],
            response_format: { type: 'json_object' }
        }),
        {
            retries: 2,
            minTimeout: 800,
            onFailedAttempt: (err, n) => console.warn(`[retry ${n}] ChatGPT batch repair failed: ${err?.message || err}`)
        }
    );
    const text = resp.choices[0].message.content;
    const parsed = JSON.parse(text);
    return Array.isArray(parsed) ? parsed : (parsed.items || parsed.data || parsed.questions || parsed.value || parsed);
}

async function chatgptCorrectnessCheck(questions, { timeoutMs } = {}) {
    if (!openaiClient) {
        console.warn('ChatGPT correctness check skipped: OPENAI_API_KEY not configured.');
        return questions;
    }

    if (!Array.isArray(questions) || !questions.length) {
        return questions;
    }

    const payload = JSON.stringify({ questions });

    try {
        const response = await openaiClient.chat.completions.create({
            model: 'gpt-4o-mini',
            temperature: 0.1,
            messages: [
                { role: 'system', content: MATH_CORRECTNESS_SYSTEM_PROMPT },
                { role: 'user', content: payload }
            ],
            response_format: { type: 'json_object' }
        });

        const text = response.choices[0].message.content;
        const parsed = JSON.parse(text);
        if (!parsed || !Array.isArray(parsed.fixes) || !parsed.fixes.length) {
            return questions;
        }

        const updated = questions.map((q) => cloneQuestion(q));

        parsed.fixes.forEach((fix) => {
            const idx = Number.isInteger(fix?.index) ? fix.index : -1;
            if (idx < 0 || idx >= updated.length) {
                return;
            }

            const replacement = fix?.question;
            if (!replacement || typeof replacement !== 'object') {
                return;
            }

            if (typeof fix?.reason === 'string' && fix.reason.trim()) {
                console.log(`ChatGPT corrected math question ${idx}: ${fix.reason.trim()}`);
            }

            const base = cloneQuestion(updated[idx]);
            const merged = {
                ...base,
                ...replacement,
                answerOptions: Array.isArray(replacement.answerOptions)
                    ? replacement.answerOptions.map((opt) => ({ ...opt }))
                    : base.answerOptions
            };
            updated[idx] = merged;
        });

        return updated;
    } catch (error) {
        console.error('ChatGPT math correctness check failed:', error.message || error);
        return questions;
    }
}

async function applyMathCorrectnessPass(questions, options = {}) {
    if (!Array.isArray(questions) || questions.length <= 5) {
        return questions;
    }

    try {
        return await chatgptCorrectnessCheck(questions, options);
    } catch (error) {
        console.error('Math correctness pass failed:', error.message || error);
        return questions;
    }
}

async function generateExam(subject, promptBuilder, counts) {
    const prompt = promptBuilder(counts);

    const { items: generatedItems } = await generateQuizItemsWithFallback(
        subject,
        prompt,
        {
            retries: 2,
            minTimeout: 800,
            onFailedAttempt: (err, n) => console.warn(`[retry ${n}] Gemini exam generation failed: ${err?.message || err}`)
        }
    );
    let items = generatedItems.map((i) => enforceWordCapsOnItem(i, subject));

    const badIdxs = [];
    items.forEach((it, idx) => {
        if (needsRepair(it, subject)) badIdxs.push(idx);
    });

    if (badIdxs.length) {
        try {
            const toFix = badIdxs.map((i) => items[i]);
            const fixedSubset = await withRetry(
                () => repairBatchWithChatGPT_once(toFix),
                {
                    retries: 2,
                    minTimeout: 800,
                    onFailedAttempt: (err, n) => console.warn(`[retry ${n}] ChatGPT repair batch failed: ${err?.message || err}`)
                }
            );
            fixedSubset.forEach((fixed, j) => {
                items[badIdxs[j]] = enforceWordCapsOnItem(fixed, subject);
            });
        } catch (err) {
            console.warn('Repair batch failed; continuing with original items.', err?.message || err);
        }
    }

    return items.map((it) => enforceWordCapsOnItem(it, subject));
}

async function runExam() {
    const counts = { NON_CALC_COUNT, GEOMETRY_COUNT, ALGEBRA_COUNT };
    const generated = await generateExam('Math', buildCombinedPrompt_Math, counts);

    const cleaned = [];
    for (const q of generated) {
        const sanitized = enforceWordCapsOnItem(sanitizeQuestionKeepLatex(cloneQuestion(q)), 'Math');
        if (validateQuestion(sanitized)) {
            cleaned.push(sanitized);
        }
    }

    return cleaned;
}

const pool = new Pool({
    connectionString: process.env.DATABASE_URL,
    ssl: process.env.NODE_ENV === 'production' ? { rejectUnauthorized: false } : undefined,
});

async function fetchImagesFromBank({ domain, tag, limit = 10 } = {}) {
    const clauses = [];
    const values = [];
    if (domain) {
        values.push(domain);
        clauses.push(`domain = $${values.length}`);
    }
    if (tag) {
        values.push(tag);
        clauses.push(`$${values.length} = ANY(tags)`);
    }
    values.push(Math.max(1, Math.min(limit, BANK_MAX_FETCH)));
    const sql = `
        SELECT image_id, image_url, alt_text, domain, tags
        FROM public.images
        ${clauses.length ? `WHERE ${clauses.join(' AND ')}` : ''}
        ORDER BY random()
        LIMIT $${values.length};
    `;
    const { rows } = await pool.query(sql, values);
    return rows;
}

async function fetchBankQuestionsForImage(image_id, limit = 10) {
    if (!image_id) return [];
    const sql = `
        SELECT question_id, subject, category, item_type, domain, difficulty, tags,
               question_data, question_norm, katex_html_cache, image_url_cached, image_alt
        FROM public.questions
        WHERE katex_ok IS TRUE AND image_id = $1
        ORDER BY random()
        LIMIT $2;
    `;
    const { rows } = await pool.query(sql, [image_id, Math.max(1, Math.min(limit, BANK_MAX_FETCH))]);
    return rows;
}

async function saveImageQuestionToBank({ image, subject, category, item_type, domain, difficulty, tags = [], question_data }) {
    if (!question_data || typeof question_data !== 'object') {
        throw new Error('question_data required');
    }

    const payload = { ...question_data };
    if (image?.image_url && !payload.image_url) {
        payload.image_url = image.image_url;
    }
    if (image?.alt_text && !payload.alt_text) {
        payload.alt_text = image.alt_text;
    }

    const norm = normalizeQuestion(payload, DEFAULT_MATH_MODE);
    const html = renderQuestionToHtml(norm);
    const katex_ok = !!html;
    const fingerprint = fingerprintOf(norm);

    const query = `
        INSERT INTO public.questions
          (subject, category, item_type, domain, difficulty, tags,
           image_id, image_alt, image_url_cached,
           question_data, question_norm, katex_html_cache, katex_ok, fingerprint, created_at)
        VALUES ($1,$2,$3,$4,$5,$6,
                $7,$8,$9,
                $10::jsonb,$11::jsonb,$12::jsonb,$13,$14,NOW())
        ON CONFLICT (fingerprint) DO NOTHING
        RETURNING question_id, katex_ok;
    `;
    const values = [
        subject || null,
        category || null,
        item_type || 'image_mcq',
        domain || image?.domain || null,
        difficulty || null,
        Array.isArray(tags) ? tags : [],
        image?.image_id || null,
        image?.alt_text || null,
        image?.image_url || payload.image_url || null,
        payload,
        norm,
        html,
        katex_ok,
        fingerprint
    ];

    const { rows } = await pool.query(query, values);
    return rows[0] || null;
}

const QUESTION_BANK_SUBJECTS = new Set(['Science', 'Social Studies', 'RLA']);
const HYBRID_ELIGIBLE_SUBJECTS = new Set([
    'Science',
    'Social Studies',
    'RLA',
    'Reasoning Through Language Arts (RLA)'
]);
const QUESTION_BANK_TARGET_COUNT = 8;
const HYBRID_TOTAL_QUESTIONS = 12;

function isDatabaseConfigured() {
    return Boolean(process.env.DATABASE_URL);
}

function normalizeQuestionBankSubject(subject) {
    if (!subject) return null;
    const trimmed = subject.trim();
    if (trimmed === 'Reasoning Through Language Arts (RLA)' || trimmed === 'RLA') {
        return 'RLA';
    }
    return QUESTION_BANK_SUBJECTS.has(trimmed) ? trimmed : null;
}

function extractPassageFromQuestion(question) {
    if (!question || typeof question !== 'object') return null;
    const direct = typeof question.passage === 'string' ? question.passage.trim() : '';
    if (direct) return direct;
    const fromContent = question.content && typeof question.content.passage === 'string'
        ? question.content.passage.trim()
        : '';
    if (fromContent) return fromContent;
    const fromStimulus = question.stimulus && typeof question.stimulus.content === 'string'
        ? question.stimulus.content.trim()
        : '';
    if (fromStimulus) return fromStimulus;
    if (question.stimulus && typeof question.stimulus.text === 'string') {
        const text = question.stimulus.text.trim();
        if (text) return text;
    }
    return null;
}

function parseQuestionData(row) {
    if (!row) return null;
    const raw = row.question_data;
    if (!raw) return null;
    if (typeof raw === 'object') return raw;
    try {
        return JSON.parse(raw);
    } catch (error) {
        console.warn('Failed to parse question_data JSON from bank:', error?.message || error);
        return null;
    }
}

async function fetchQuestionsFromBank({ subject, category, userId, limit }) {
    if (!isDatabaseConfigured()) return [];
    if (!subject || !category || limit <= 0) return [];

    try {
        const { rows } = await pool.query(
            `SELECT q.id, q.question_data
             FROM questions q
             LEFT JOIN user_seen_questions usq
               ON usq.question_id = q.id AND usq.user_id = $3
             WHERE q.subject = $1
               AND q.category = $2
               AND usq.question_id IS NULL
             ORDER BY random()
             LIMIT $4;`,
            [subject, category, userId || null, limit]
        );

        return rows
            .map((row) => ({ id: row.id, question: parseQuestionData(row) }))
            .filter((entry) => entry.question && typeof entry.question === 'object');
    } catch (error) {
        console.error('Failed to fetch questions from bank:', error);
        return [];
    }
}

function buildUserSeenInsertQuery(count) {
    const placeholders = [];
    for (let i = 0; i < count; i++) {
        placeholders.push(`($1, $${i + 2})`);
    }
    return `INSERT INTO user_seen_questions (user_id, question_id)
            VALUES ${placeholders.join(', ')}
            ON CONFLICT (user_id, question_id) DO NOTHING;`;
}

async function markQuestionsAsSeen(userId, questionIds) {
    if (!isDatabaseConfigured()) return;
    if (!userId) return;
    if (!Array.isArray(questionIds) || !questionIds.length) return;

    try {
        const params = [userId, ...questionIds];
        const query = buildUserSeenInsertQuery(questionIds.length);
        await pool.query(query, params);
    } catch (error) {
        console.error('Failed to mark questions as seen:', error);
    }
}

async function saveGeneratedQuestionsToBank({ subject, category, questions, userId }) {
    const normalizedSubject = normalizeQuestionBankSubject(subject);
    if (!normalizedSubject) return;
    if (!Array.isArray(questions) || !questions.length) return;
    if (!isDatabaseConfigured()) return;

    const passageIdMap = new Map();
    const insertedQuestionIds = [];

    const client = await pool.connect();
    try {
        await client.query('BEGIN');

        for (const question of questions) {
            if (!question || typeof question !== 'object') continue;

            let passageId = null;
            const passageContent = extractPassageFromQuestion(question);
            if (passageContent) {
                if (passageIdMap.has(passageContent)) {
                    passageId = passageIdMap.get(passageContent);
                } else {
                    const passageResult = await client.query(
                        `INSERT INTO passages (subject, category, content)
                         VALUES ($1, $2, $3)
                         RETURNING id;`,
                        [normalizedSubject, category || null, passageContent]
                    );
                    passageId = passageResult.rows[0]?.id ?? null;
                    passageIdMap.set(passageContent, passageId);
                }
            }

            const itemType = question.type || question.item_type || question.questionType || null;
            const serialized = JSON.stringify(question);
            const questionResult = await client.query(
                `INSERT INTO questions (subject, category, item_type, question_data, passage_id)
                 VALUES ($1, $2, $3, $4::jsonb, $5)
                 RETURNING id;`,
                [normalizedSubject, category || null, itemType, serialized, passageId]
            );

            const insertedId = questionResult.rows[0]?.id;
            if (insertedId) {
                insertedQuestionIds.push(insertedId);
            }
        }

        await client.query('COMMIT');
    } catch (error) {
        await client.query('ROLLBACK');
        throw error;
    } finally {
        client.release();
    }

    if (insertedQuestionIds.length && userId) {
        await markQuestionsAsSeen(userId, insertedQuestionIds);
    }
}

function scheduleGeneratedQuestionSave(payload) {
    if (!payload || !Array.isArray(payload.questions) || !payload.questions.length) {
        return;
    }

    setImmediate(async () => {
        try {
            await saveGeneratedQuestionsToBank(payload);
        } catch (error) {
            console.error('Failed to save AI-generated questions to bank:', error);
        }
    });
}

async function generateHybridQuestionsForSubject(subject, topic, count) {
    if (!count || count <= 0) {
        return [];
    }

    const generated = [];
    const plan = [
        () => generatePassageSet(topic, subject, 2),
        () => generatePassageSet(topic, subject, 2),
        () => generatePassageSet(topic, subject, 2),
        () => generateImageQuestion(topic, subject, curatedImages, 2),
        () => generateImageQuestion(topic, subject, curatedImages, 2)
    ];

    for (let i = 0; i < 6; i++) {
        plan.push(() => generateStandaloneQuestion(subject, topic));
    }

    for (const factory of plan) {
        if (generated.length >= count) break;
        try {
            const result = await factory();
            const items = Array.isArray(result) ? result : [result];
            for (const item of items) {
                if (item && typeof item === 'object') {
                    generated.push(item);
                    if (generated.length >= count) break;
                }
            }
        } catch (error) {
            console.error(`Hybrid generation task failed for ${subject}:`, error);
        }
    }

    let attempts = 0;
    while (generated.length < count && attempts < 6) {
        attempts += 1;
        try {
            const fallback = await generateStandaloneQuestion(subject, topic);
            if (fallback && typeof fallback === 'object') {
                generated.push(fallback);
            }
        } catch (error) {
            console.error(`Fallback standalone generation failed for ${subject}:`, error);
        }
    }

    return generated.slice(0, count);
}

const SALT_ROUNDS = 10;
const USER_TOKEN_TTL = '12h';

function formatUserRow(row) {
    if (!row) return null;
    const email = row.email || '';
    const fallbackName = email.includes('@') ? email.split('@')[0] : (email || 'Learner');
    const organizationId = row.organization_id ?? row.organizationId ?? null;
    const organizationName = row.organization_name ?? row.organizationName ?? null;
    const picture = row.picture || row.picture_url || null;
    const loginCount = row.login_count != null ? Number(row.login_count) : null;
    return {
        id: row.id,
        email,
        name: row.name || fallbackName,
        createdAt: row.created_at || null,
        picture,
        picture_url: picture,
        organization_id: organizationId,
        organizationId,
        organization_name: organizationName,
        organizationName,
        role: row.role || null,
        last_login: row.last_login || null,
        login_count: loginCount,
    };
}

function formatScoreRow(row) {
    if (!row) return null;
    return {
        id: row.id,
        userId: row.user_id,
        subject: row.subject,
        score: typeof row.score === 'number' ? row.score : Number(row.score),
        takenAt: row.taken_at,
    };
}

function authenticateBearerToken(req, res, next) {
    const secret = process.env.JWT_SECRET;
    if (!secret) {
        console.error('JWT_SECRET is not configured; authentication endpoints are unavailable.');
        return res.status(500).json({ error: 'Authentication unavailable' });
    }

    const authorization = req.headers.authorization || '';
    const token = authorization.startsWith('Bearer ')
        ? authorization.slice('Bearer '.length).trim()
        : null;

    if (!token) {
        return res.status(401).json({ error: 'Unauthorized' });
    }

    try {
        const payload = jwt.verify(token, secret);
        const userId = payload.sub ?? payload.userId ?? payload.id ?? null;
        req.user = {
            ...(req.user || {}),
            ...payload,
            userId,
            sub: payload.sub ?? userId
        };
        return next();
    } catch (error) {
        return res.status(401).json({ error: 'Unauthorized' });
    }
}

function createUserToken(userId, role = null) {
    const secret = process.env.JWT_SECRET;
    if (!secret) {
        throw new Error('JWT_SECRET is not configured');
    }
    const payload = { sub: userId, userId };
    if (role) {
        payload.role = role;
    }
    return jwt.sign(payload, secret, { expiresIn: USER_TOKEN_TTL });
}

function getUserIdFromRequest(req) {
    if (!req || !req.user) {
        return null;
    }
    return req.user.sub ?? req.user.userId ?? req.user.id ?? null;
}

const app = express();
app.use(helmet());
// Apply rate limiting to AI generation routes to protect against abuse.
const apiLimiter = rateLimit({
    windowMs: 15 * 60 * 1000,
    max: 10,
    message: 'Too many requests from this IP, please try again after 15 minutes',
    standardHeaders: true,
    legacyHeaders: false
});
app.use('/api/generate', apiLimiter);
// IMPROVEMENT: Use the port provided by Render's environment, falling back to 3001 for local use.
const port = process.env.PORT || 3001;
const client = new OAuth2Client(process.env.GOOGLE_CLIENT_ID);

const whitelist = [
    'http://localhost:3000',
    'http://localhost:8000',
    'https://ezged.netlify.app',
    'https://quiz.ez-ged.com'
];

const corsOptions = {
    origin: (origin, callback) => {
        // Allow requests with no origin (like mobile apps or curl requests)
        if (!origin) {
            return callback(null, true);
        }
        if (whitelist.indexOf(origin) === -1) {
            const msg = 'The CORS policy for this site does not allow access from the specified Origin.';
            return callback(new Error(msg), false);
        }
        return callback(null, true);
    },
    credentials: true,
    optionsSuccessStatus: 200
};
app.use(cors(corsOptions));

// handle preflight requests
app.options('*', cors(corsOptions)); // Use '*' to handle preflights for all routes
app.use(express.json({ limit: '10kb' }));
app.use(cookieParser());

// --- Static assets (images) with CORS + long cache ---
const IMAGES_PRIMARY = path.join(__dirname, 'Images');
const LEGACY_IMAGES_ROOT = path.join(__dirname, '../frontend/Images');
if (fs.existsSync(IMAGES_PRIMARY)) {
    const sharedOptions = { maxAge: '7d', etag: true };
    app.use('/Images', express.static(IMAGES_PRIMARY, { ...sharedOptions, fallthrough: false }));
    app.use('/img', cors(), express.static(IMAGES_PRIMARY, { ...sharedOptions, fallthrough: true }));
    console.log('[static] mounted /Images from', IMAGES_PRIMARY);
} else if (fs.existsSync(LEGACY_IMAGES_ROOT)) {
    const sharedOptions = { maxAge: '7d', etag: true };
    app.use('/Images', express.static(LEGACY_IMAGES_ROOT, { ...sharedOptions, fallthrough: false }));
    app.use('/img', cors(), express.static(LEGACY_IMAGES_ROOT, { ...sharedOptions, fallthrough: true }));
    console.warn('[static][warn] Primary Images directory missing; using legacy path', LEGACY_IMAGES_ROOT);
} else {
    console.warn('[static][warn] Images directory not found at', IMAGES_PRIMARY, 'or', LEGACY_IMAGES_ROOT);
}

app.use('/assets', express.static(path.join(__dirname, '../frontend/assets')));

const distPath = path.join(__dirname, '../frontend/dist');

if (CLIENT_BUILD_EXISTS) {
    app.use(express.static(distPath, { maxAge: '1h', etag: true }));

    app.get(['/', '/app', '/app/*'], (req, res, next) => {
        if (req.method !== 'GET') return next();
        const indexFilePath = path.join(distPath, 'index.html');
        // only fall back if the file actually exists
        if (!fs.existsSync(indexFilePath)) {
            return next();
        }
        res.sendFile(indexFilePath);
    });
} else {
    console.warn('[SPA][WARN] No built frontend found at frontend/dist. Serving backend status message instead.');
    app.get(['/', '/app', '/app/*'], (_req, res) => {
        res.send('Learning Canvas Backend is running! Build the frontend to enable the UI.');
    });
}

app.post('/question-bank/save', async (req, res) => {
    const client = await pool.connect();
    try {
        const { subject, category, item_type, domain, difficulty, tags = [], question_data } = req.body || {};
        if (!question_data || !Array.isArray(question_data.choices)) {
            return res.status(400).json({ error: 'Invalid question_data' });
        }

        const question_norm = normalizeQuestion(question_data, DEFAULT_MATH_MODE);
        const fp = fingerprintOf(question_norm);
        const html = renderQuestionToHtml(question_norm);
        const katex_ok = !!html;

        const katex_html_cache = html || null;

        const q = `
      INSERT INTO public.questions
        (subject, category, item_type, domain, difficulty, tags,
         question_data, question_norm, katex_html_cache, katex_ok, fingerprint, created_at)
      VALUES ($1,$2,$3,$4,$5,$6,$7::jsonb,$8::jsonb,$9::jsonb,$10,$11, NOW())
      ON CONFLICT (fingerprint) DO NOTHING
      RETURNING id AS question_id, katex_ok
    `;
        const vals = [
            subject || null,
            category || null,
            item_type || null,
            domain || null,
            difficulty || null,
            tags,
            question_data,
            question_norm,
            katex_html_cache,
            katex_ok,
            fp
        ];

        const { rows } = await client.query(q, vals);
        if (rows.length === 0) {
            return res.status(200).json({ status: 'duplicate', fingerprint: fp });
        }
        return res.status(201).json({ status: 'saved', question_id: rows[0].question_id, katex_ok });
    } catch (e) {
        console.error('save bank error', e);
        return res.status(500).json({ error: 'save_failed', detail: String(e) });
    } finally {
        client.release();
    }
});

app.post('/admin/rerender-bad-math', async (_req, res) => {
    if (!isDatabaseConfigured()) {
        return res.status(503).json({ error: 'database_unavailable' });
    }

    try {
        const { rows } = await pool.query(`
            SELECT id AS question_id, question_norm
            FROM public.questions
            WHERE katex_ok = false
            ORDER BY created_at DESC
            LIMIT 500
        `);

        let ok = 0;
        let fail = 0;

        for (const row of rows) {
            try {
                const html = renderQuestionToHtml(row.question_norm);
                const good = !!html;
                await pool.query(
                    `UPDATE public.questions
                        SET katex_html_cache = $1::jsonb,
                            katex_ok = $2
                     WHERE id = $3`,
                    [good ? html : null, good, row.question_id]
                );
                if (good) {
                    ok += 1;
                } else {
                    fail += 1;
                }
            } catch (err) {
                console.warn('Failed to re-render question math:', err?.message || err);
                fail += 1;
            }
        }

        res.json({ re_rendered: ok, failed: fail });
    } catch (err) {
        console.error('Failed to rerender bad math rows:', err?.message || err);
        res.status(500).json({ error: 'rerender_failed' });
    }
});

app.post('/image-bank/save', async (req, res) => {
    if (!isDatabaseConfigured()) {
        return res.status(503).json({ error: 'database_unavailable' });
    }

    const { image_url, alt_text, domain, tags = [] } = req.body || {};
    if (!image_url) {
        return res.status(400).json({ error: 'image_url required' });
    }

    const probe = await probeImageHead(image_url);
    if (!probe.ok) {
        return res.status(400).json({ error: 'invalid_image', detail: probe.error });
    }

    const fingerprint = sha256Hex(image_url);
    const meta = { content_type: probe.contentType };

    try {
        const query = `
            INSERT INTO public.images (image_url, alt_text, domain, tags, meta, image_fingerprint)
            VALUES ($1,$2,$3,$4,$5::jsonb,$6)
            ON CONFLICT (image_url) DO UPDATE
                SET alt_text = COALESCE(EXCLUDED.alt_text, public.images.alt_text),
                    domain   = COALESCE(EXCLUDED.domain, public.images.domain),
                    tags     = CASE WHEN array_length(EXCLUDED.tags,1) IS NULL THEN public.images.tags ELSE EXCLUDED.tags END
            RETURNING image_id, image_url, alt_text, domain, tags;
        `;
        const values = [
            image_url,
            alt_text || null,
            domain || null,
            Array.isArray(tags) ? tags : [],
            meta,
            fingerprint
        ];
        const { rows } = await pool.query(query, values);
        res.json({ status: 'ok', image: rows[0] });
    } catch (err) {
        console.error('Failed to save image metadata:', err?.message || err);
        res.status(500).json({ error: 'failed_to_save_image' });
    }
});

app.get('/image-bank/fetch', async (req, res) => {
    if (!isDatabaseConfigured()) {
        return res.status(503).json({ error: 'database_unavailable' });
    }

    try {
        const { domain, tag } = req.query || {};
        const limit = Math.max(1, Math.min(parseInt(req.query?.limit ?? '10', 10) || 10, BANK_MAX_FETCH));
        const items = await fetchImagesFromBank({ domain, tag, limit });
        res.json({ items });
    } catch (err) {
        console.error('Failed to fetch images from bank:', err?.message || err);
        res.status(500).json({ error: 'failed_to_fetch_images' });
    }
});

app.post('/image-bank/generate-questions', async (req, res) => {
    if (!isDatabaseConfigured()) {
        return res.status(503).json({ error: 'database_unavailable' });
    }

    const { image_id, subject, category, domain, difficulty, count = 4 } = req.body || {};
    if (!image_id) {
        return res.status(400).json({ error: 'image_id required' });
    }

    try {
        const { rows } = await pool.query(
            `SELECT image_id, image_url, alt_text, domain, tags FROM public.images WHERE image_id = $1`,
            [image_id]
        );
        if (!rows.length) {
            return res.status(404).json({ error: 'image_not_found' });
        }

        const image = rows[0];
        const generated = await generateImageItemsWithAI({
            image_url: image.image_url,
            alt_text: image.alt_text,
            subject,
            category,
            domain,
            difficulty,
            count
        });

        let saved = 0;
        for (const g of generated) {
            try {
                const row = await saveImageQuestionToBank({
                    image,
                    subject,
                    category,
                    item_type: g.item_type || 'image_mcq',
                    domain,
                    difficulty: g.difficulty || difficulty || null,
                    tags: g.tags || [],
                    question_data: g.question_data
                });
                if (row) {
                    saved += 1;
                }
            } catch (err) {
                console.error('saveImageQuestionToBank failed:', err?.message || err);
            }
        }

        res.json({ status: 'ok', saved_count: saved });
    } catch (err) {
        console.error('Failed to generate image questions:', err?.message || err);
        res.status(500).json({ error: 'failed_to_generate_questions' });
    }
});

app.get('/image-bank/debug/summary', async (_req, res) => {
    if (!isDatabaseConfigured()) {
        return res.status(503).json({ error: 'database_unavailable' });
    }

    try {
        const query = `
            SELECT i.image_id, i.image_url, COUNT(q.question_id) AS q_count
            FROM public.images i
            LEFT JOIN public.questions q ON q.image_id = i.image_id
            GROUP BY 1,2
            ORDER BY q_count DESC, i.created_at DESC
            LIMIT 50;
        `;
        const { rows } = await pool.query(query);
        res.json(rows);
    } catch (err) {
        console.error('Failed to fetch image bank summary:', err?.message || err);
        res.status(500).json({ error: 'failed_to_fetch_summary' });
    }
});

app.get('/image-bank/questions', async (req, res) => {
    if (!isDatabaseConfigured()) {
        return res.status(503).json({ error: 'database_unavailable' });
    }

    const { image_id } = req.query || {};
    if (!image_id) {
        return res.status(400).json({ error: 'image_id required' });
    }

    try {
        const limit = Math.max(1, Math.min(parseInt(req.query?.limit ?? '10', 10) || 10, BANK_MAX_FETCH));
        const rows = await fetchBankQuestionsForImage(image_id, limit);
        res.json(rows);
    } catch (err) {
        console.error('Failed to fetch questions for image:', err?.message || err);
        res.status(500).json({ error: 'failed_to_fetch_questions' });
    }
});

app.get('/question-bank/fetch', async (req, res) => {
    const { domain, difficulty, subject, category } = req.query;
    const limit = Math.max(1, Math.min(parseInt(req.query.limit || '10', 10), 50));

    const where = ['katex_ok IS TRUE'];
    const vals = [];
    function add(field, value) {
        if (value) { vals.push(value); where.push(`${field} = $${vals.length}`); }
    }
    add('domain', domain);
    add('difficulty', difficulty);
    add('subject', subject);
    add('category', category);

    const sql = `
    SELECT id AS question_id, subject, category, item_type, domain, difficulty, tags,
           question_norm, katex_html_cache
    FROM public.questions
    ${where.length ? 'WHERE ' + where.join(' AND ') : ''}
    ORDER BY random()
    LIMIT ${limit};
  `;

    try {
        const { rows } = await pool.query(sql, vals);
        return res.json({ items: rows });
    } catch (e) {
        console.error('fetch bank error', e);
        return res.status(500).json({ error: 'fetch_failed', detail: String(e) });
    }
});

app.post('/api/register', async (req, res) => {
    const { email, password } = req.body || {};

    if (typeof email !== 'string' || typeof password !== 'string') {
        return res.status(400).json({ error: 'Email and password are required' });
    }

    if (!process.env.JWT_SECRET) {
        console.error('Registration attempted without JWT_SECRET configured.');
        return res.status(500).json({ error: 'Registration unavailable' });
    }

    const normalizedEmail = email.trim().toLowerCase();
    if (!normalizedEmail) {
        return res.status(400).json({ error: 'A valid email address is required' });
    }

    if (password.length < 6) {
        return res.status(400).json({ error: 'Password must be at least 6 characters long' });
    }

    try {
        const passwordHash = await bcrypt.hash(password, SALT_ROUNDS);
        const result = await pool.query(
            `INSERT INTO users (email, password_hash, login_count, last_login)
             VALUES ($1, $2, 1, NOW())
             RETURNING id, email, created_at, name, organization_id, role, last_login, login_count, picture_url;`,
            [normalizedEmail, passwordHash]
        );

        const user = formatUserRow(result.rows[0]);
        const token = createUserToken(user.id, user.role);
        setAuthCookie(res, token, 24 * 60 * 60 * 1000);
        return res.status(201).json({ message: 'Registration successful', user, token });
    } catch (error) {
        if (error?.code === '23505') {
            return res.status(409).json({ error: 'Email already in use' });
        }
        console.error('Registration failed:', error);
        return res.status(500).json({ error: 'Registration failed' });
    }
});

app.post('/api/login', async (req, res) => {
    const { email, password } = req.body || {};

    if (typeof email !== 'string' || typeof password !== 'string') {
        return res.status(400).json({ error: 'Email and password are required' });
    }

    if (!process.env.JWT_SECRET) {
        console.error('Login attempted without JWT_SECRET configured.');
        return res.status(500).json({ error: 'Login unavailable' });
    }

    const normalizedEmail = email.trim().toLowerCase();
    if (!normalizedEmail) {
        return res.status(400).json({ error: 'A valid email address is required' });
    }

    try {
        const result = await pool.query(
            `SELECT id, email, password_hash, created_at, name, organization_id, role, last_login, login_count, picture_url
             FROM users
             WHERE email = $1`,
            [normalizedEmail]
        );

        if (result.rowCount === 0) {
            return res.status(401).json({ error: 'Invalid credentials' });
        }

        const userRow = result.rows[0];
        const valid = await bcrypt.compare(password, userRow.password_hash);
        if (!valid) {
            return res.status(401).json({ error: 'Invalid credentials' });
        }

        const updateResult = await pool.query(
            `UPDATE users
             SET last_login = NOW(),
                 login_count = COALESCE(login_count, 0) + 1
             WHERE id = $1
             RETURNING id, email, created_at, name, organization_id, role, last_login, login_count, picture_url;`,
            [userRow.id]
        );

        const user = formatUserRow(updateResult.rows[0] || userRow);
        const token = createUserToken(user.id, user.role);
        setAuthCookie(res, token, 24 * 60 * 60 * 1000);
        return res.status(200).json({ message: 'Login successful', user, token });
    } catch (error) {
        console.error('Login failed:', error);
        return res.status(500).json({ error: 'Login failed' });
    }
});

app.post('/api/instructor/login', async (req, res) => {
    const { email, password, organizationId, accessCode } = req.body || {};

    if (typeof email !== 'string' || typeof password !== 'string' || typeof accessCode !== 'string') {
        return res.status(400).json({ error: 'Email, password, and access code are required' });
    }

    const numericOrganizationId = Number(organizationId);
    if (!Number.isInteger(numericOrganizationId)) {
        return res.status(400).json({ error: 'A valid organization is required' });
    }

    if (!process.env.JWT_SECRET) {
        console.error('Instructor login attempted without JWT_SECRET configured.');
        return res.status(500).json({ error: 'Login unavailable' });
    }

    const normalizedEmail = email.trim().toLowerCase();
    if (!normalizedEmail) {
        return res.status(400).json({ error: 'A valid email address is required' });
    }

    try {
        console.log('Received access code from user:', req.body.accessCode);
        console.log('Type of received code:', typeof req.body.accessCode);
        const organizationResult = await pool.query(
            `SELECT id, access_code
             FROM organizations
             WHERE id = $1`,
            [numericOrganizationId]
        );

        if (
            organizationResult.rowCount === 0 ||
            String(organizationResult.rows[0].access_code || '').trim() !== accessCode.trim()
        ) {
            return res.status(401).json({ error: 'Invalid organization or access code.' });
        }

        const userResult = await pool.query(
            `SELECT id, email, password_hash, created_at, name, organization_id, role, last_login, login_count, picture_url
             FROM users
             WHERE email = $1`,
            [normalizedEmail]
        );

        if (userResult.rowCount === 0) {
            return res.status(401).json({ error: 'Invalid email or password.' });
        }

        const userRow = userResult.rows[0];
        const validPassword = await bcrypt.compare(password, userRow.password_hash);
        if (!validPassword) {
            return res.status(401).json({ error: 'Invalid email or password.' });
        }

        const updateResult = await pool.query(
            `UPDATE users
             SET role = 'instructor',
                 organization_id = $1,
                 last_login = NOW(),
                 login_count = COALESCE(login_count, 0) + 1
             WHERE id = $2
             RETURNING id, email, created_at, name, organization_id, role, last_login, login_count, picture_url;`,
            [numericOrganizationId, userRow.id]
        );

        const updatedUser = formatUserRow(updateResult.rows[0] || userRow);
        const token = createUserToken(updatedUser.id, 'instructor');
        setAuthCookie(res, token, 24 * 60 * 60 * 1000);

        return res.status(200).json({ message: 'Login successful', user: updatedUser, token });
    } catch (error) {
        console.error('Instructor login failed:', error);
        return res.status(500).json({ error: 'Login failed' });
    }
});

app.post('/api/instructor/google-login', async (req, res) => {
    const { credential, organizationId, accessCode } = req.body || {};

    if (!process.env.JWT_SECRET) {
        console.error('Instructor Google login attempted without JWT_SECRET configured.');
        return res.status(500).json({ error: 'Login unavailable' });
    }

    if (!process.env.GOOGLE_CLIENT_ID) {
        console.error('Instructor Google login attempted without GOOGLE_CLIENT_ID configured.');
        return res.status(500).json({ error: 'Login unavailable' });
    }

    const idToken = typeof credential === 'string' ? credential.trim() : '';
    if (!idToken) {
        return res.status(400).json({ error: 'A Google credential is required' });
    }

    const numericOrganizationId = Number(organizationId);
    if (!Number.isInteger(numericOrganizationId)) {
        return res.status(400).json({ error: 'A valid organization is required' });
    }

    if (typeof accessCode !== 'string' || !accessCode.trim()) {
        return res.status(400).json({ error: 'An organization access code is required' });
    }

    try {
        const ticket = await client.verifyIdToken({
            idToken,
            audience: process.env.GOOGLE_CLIENT_ID,
        });

        const payload = ticket.getPayload();
        const email = payload?.email;
        if (!email) {
            return res.status(400).json({ error: 'Google login did not provide an email address' });
        }

        const normalizedEmail = email.trim().toLowerCase();
        if (!normalizedEmail) {
            return res.status(400).json({ error: 'A valid email address is required' });
        }

        const organizationResult = await pool.query(
            `SELECT id, access_code
             FROM organizations
             WHERE id = $1`,
            [numericOrganizationId]
        );

        if (
            organizationResult.rowCount === 0 ||
            String(organizationResult.rows[0].access_code || '').trim() !== accessCode.trim()
        ) {
            return res.status(401).json({ error: 'Invalid organization or access code.' });
        }

        const displayName = typeof payload?.name === 'string' ? payload.name.trim() || null : null;
        const pictureUrl = typeof payload?.picture === 'string' ? payload.picture : null;

        const userResult = await pool.query(
            `SELECT id, email, name, organization_id, role, last_login, login_count, picture_url
             FROM users
             WHERE email = $1
             LIMIT 1;`,
            [normalizedEmail]
        );

        let userRow;
        if (userResult.rowCount > 0) {
            const existingUser = userResult.rows[0];
            const updateResult = await pool.query(
                `UPDATE users
                 SET name = COALESCE($1, name),
                     picture_url = COALESCE($2, picture_url),
                     role = 'instructor',
                     organization_id = $3,
                     last_login = NOW(),
                     login_count = COALESCE(login_count, 0) + 1
                 WHERE id = $4
                 RETURNING id, email, created_at, name, organization_id, role, last_login, login_count, picture_url;`,
                [displayName, pictureUrl, numericOrganizationId, existingUser.id]
            );
            userRow = updateResult.rows[0];
        } else {
            const insertResult = await pool.query(
                `INSERT INTO users (email, name, picture_url, password_hash, role, organization_id, last_login, login_count)
                 VALUES ($1, $2, $3, $4, 'instructor', $5, NOW(), 1)
                 RETURNING id, email, created_at, name, organization_id, role, last_login, login_count, picture_url;`,
                [normalizedEmail, displayName, pictureUrl, null, numericOrganizationId]
            );
            userRow = insertResult.rows[0];
        }

        if (!userRow) {
            throw new Error('Failed to persist instructor record after Google login.');
        }

        const user = formatUserRow(userRow);
        const token = createUserToken(user.id, 'instructor');
        setAuthCookie(res, token, 24 * 60 * 60 * 1000);

        return res.status(200).json({ message: 'Login successful', user: { ...user, role: 'instructor' }, token });
    } catch (error) {
        console.error('Instructor Google login failed:', error);
        return res.status(500).json({ error: 'Login failed' });
    }
});

app.post('/api/scores', authenticateBearerToken, async (req, res) => {
    const { subject, score } = req.body || {};

    if (typeof subject !== 'string' || !subject.trim()) {
        return res.status(400).json({ error: 'Subject is required' });
    }

    const numericScore = Number(score);
    if (!Number.isFinite(numericScore)) {
        return res.status(400).json({ error: 'Score must be a number' });
    }

    try {
        const result = await pool.query(
            'INSERT INTO scores (user_id, subject, score) VALUES ($1, $2, $3) RETURNING id, user_id, subject, score, taken_at',
            [req.user.userId, subject.trim(), Math.round(numericScore)]
        );

        return res.status(201).json(formatScoreRow(result.rows[0]));
    } catch (error) {
        console.error('Failed to save score:', error);
        return res.status(500).json({ error: 'Failed to save score' });
    }
});

app.get('/api/scores', authenticateBearerToken, async (req, res) => {
    try {
        const result = await pool.query(
            'SELECT id, user_id, subject, score, taken_at FROM scores WHERE user_id = $1 ORDER BY taken_at ASC',
            [req.user.userId]
        );

        return res.status(200).json(result.rows.map(formatScoreRow));
    } catch (error) {
        console.error('Failed to fetch scores:', error);
        return res.status(500).json({ error: 'Failed to fetch scores' });
    }
});

app.get('/api/organizations', async (_req, res) => {
    if (!isDatabaseConfigured()) {
        return res.status(503).json({ error: 'Database unavailable' });
    }

    try {
        const { rows } = await pool.query(
            'SELECT id, name FROM organizations ORDER BY name ASC;'
        );
        return res.status(200).json(rows);
    } catch (error) {
        console.error('Failed to fetch organizations:', error);
        return res.status(500).json({ error: 'Failed to fetch organizations' });
    }
});

app.get('/api/vocabulary/:subject', (req, res) => {
    const subjectParam = req.params.subject || '';
    const lowerParam = subjectParam.toLowerCase();
    const compactParam = lowerParam.replace(/[^a-z0-9]/g, '');
    const normalizedKey = Object.keys(vocabularyData).find((key) => {
        const lowerKey = key.toLowerCase();
        return lowerKey === lowerParam || lowerKey.replace(/[^a-z0-9]/g, '') === compactParam;
    });
    const vocab = normalizedKey ? vocabularyData[normalizedKey] : [];
    res.json({ subject: normalizedKey || subjectParam, vocab });
});

app.post('/api/student/select-organization', authenticateBearerToken, async (req, res) => {
    if (!isDatabaseConfigured()) {
        return res.status(503).json({ error: 'Database unavailable' });
    }

    try {
        const userId = getUserIdFromRequest(req);
        if (!userId) {
            return res.status(401).json({ error: 'Unauthorized' });
        }

        const rawOrganizationId = req.body?.organizationId ?? req.body?.organization_id;
        const organizationId = Number(rawOrganizationId);

        if (!Number.isInteger(organizationId) || organizationId <= 0) {
            return res.status(400).json({ error: 'A valid organization is required' });
        }

        const organizationResult = await pool.query(
            'SELECT id, name FROM organizations WHERE id = $1;',
            [organizationId]
        );

        if (organizationResult.rowCount === 0) {
            return res.status(404).json({ error: 'Organization not found' });
        }

        const organization = organizationResult.rows[0];

        const updateResult = await pool.query(
            `UPDATE users
             SET organization_id = $1
             WHERE id = $2
             RETURNING id, organization_id;`,
            [organization.id, userId]
        );

        if (updateResult.rowCount === 0) {
            return res.status(404).json({ error: 'User not found' });
        }

        return res.status(200).json({
            message: 'Organization selected successfully',
            organization: {
                id: organization.id,
                name: organization.name,
            },
        });
    } catch (error) {
        console.error('Failed to select organization:', error);
        return res.status(500).json({ error: 'Failed to select organization' });
    }
});

app.post('/api/student/join-organization', authenticateBearerToken, async (req, res) => {
    if (!isDatabaseConfigured()) {
        return res.status(503).json({ error: 'Database unavailable' });
    }

    try {
        const userId = getUserIdFromRequest(req);
        if (!userId) {
            return res.status(401).json({ error: 'Unauthorized' });
        }

        const accessCode = typeof req.body?.accessCode === 'string'
            ? req.body.accessCode.trim()
            : typeof req.body?.access_code === 'string'
                ? req.body.access_code.trim()
                : '';

        if (!accessCode) {
            return res.status(400).json({ error: 'An access code is required' });
        }

        const organizationResult = await pool.query(
            'SELECT id, name FROM organizations WHERE access_code = $1;',
            [accessCode]
        );

        if (organizationResult.rowCount === 0) {
            return res.status(404).json({ error: 'Invalid Access Code' });
        }

        const organization = organizationResult.rows[0];

        await pool.query(
            `UPDATE users
             SET organization_id = $1
             WHERE id = $2;`,
            [organization.id, userId]
        );

        return res.status(200).json({
            message: 'Organization joined successfully',
            organization: {
                id: organization.id,
                name: organization.name,
            },
        });
    } catch (error) {
        console.error('Failed to join organization:', error);
        return res.status(500).json({ error: 'Failed to join organization' });
    }
});

app.get('/api/admin/users', authenticateBearerToken, async (req, res) => {
    if (!isDatabaseConfigured()) {
        return res.status(503).json({ error: 'Database unavailable' });
    }

    const role = typeof req.user?.role === 'string' ? req.user.role.toLowerCase() : null;
    if (role !== 'admin') {
        return res.status(403).json({ error: 'Forbidden' });
    }

    try {
        const result = await pool.query(
            `SELECT id, name, email, role, organization_id
             FROM users
             ORDER BY created_at ASC, id ASC;`
        );

        const users = (result.rows || []).map((row) => ({
            id: row.id,
            name: row.name || null,
            email: row.email || null,
            role: row.role || null,
            organization_id: row.organization_id,
        }));

        return res.status(200).json(users);
    } catch (error) {
        console.error('Failed to fetch admin user list:', error);
        return res.status(500).json({ error: 'Failed to fetch users' });
    }
});

app.get('/api/admin/scores/:userId', authenticateBearerToken, async (req, res) => {
    if (!isDatabaseConfigured()) {
        return res.status(503).json({ error: 'Database unavailable' });
    }

    const role = typeof req.user?.role === 'string' ? req.user.role.toLowerCase() : null;
    if (role !== 'admin') {
        return res.status(403).json({ error: 'Forbidden' });
    }

    const { userId: rawUserId } = req.params || {};
    const userId = Number(rawUserId);

    if (!Number.isInteger(userId) || userId <= 0) {
        return res.status(400).json({ error: 'Invalid user ID' });
    }

    try {
        const result = await pool.query(
            `SELECT id, user_id, subject, score, taken_at
             FROM test_results
             WHERE user_id = $1
             ORDER BY taken_at DESC NULLS LAST, id DESC;`,
            [userId]
        );

        const rows = Array.isArray(result?.rows) ? result.rows : [];
        const formatted = rows.map(formatScoreRow).filter(Boolean);
        return res.status(200).json(formatted);
    } catch (error) {
        console.error('Failed to fetch student test results:', error);
        return res.status(500).json({ error: 'Failed to fetch scores' });
    }
});

app.get('/api/instructor/dashboard', authenticateBearerToken, async (req, res) => {
    if (!isDatabaseConfigured()) {
        return res.status(503).json({ error: 'Database unavailable' });
    }

    const userId = getUserIdFromRequest(req);
    if (!userId) {
        return res.status(401).json({ error: 'Unauthorized' });
    }

    const role = typeof req.user?.role === 'string' ? req.user.role.toLowerCase() : null;
    if (role !== 'instructor') {
        return res.status(403).json({ error: 'Forbidden' });
    }

    try {
        const instructorResult = await pool.query(
            'SELECT organization_id FROM users WHERE id = $1;',
            [userId]
        );

        if (instructorResult.rowCount === 0) {
            return res.status(404).json({ error: 'Instructor not found' });
        }

        const organizationId = instructorResult.rows[0]?.organization_id;
        if (!organizationId) {
            return res.status(200).json([]);
        }

        const studentsResult = await pool.query(
            `SELECT name, email, login_count, last_login
             FROM users
             WHERE organization_id = $1 AND role = 'student'
             ORDER BY name ASC NULLS LAST, email ASC;`,
            [organizationId]
        );

        const students = (studentsResult.rows || []).map((row) => ({
            name: row.name || (row.email ? row.email.split('@')[0] : null) || 'Student',
            email: row.email || null,
            login_count: row.login_count != null ? Number(row.login_count) : null,
            last_login: row.last_login || null,
        }));

        return res.status(200).json(students);
    } catch (error) {
        console.error('Failed to load instructor dashboard:', error);
        return res.status(500).json({ error: 'Failed to load instructor dashboard' });
    }
});

app.get('/client-config.js', (req, res) => {
    const payload = [
        'window.__APP_CONFIG__ = window.__APP_CONFIG__ || {};',
        `window.__APP_CONFIG__.geometryFiguresEnabled = ${GEOMETRY_FIGURES_ENABLED};`,
        `window.__APP_CONFIG__.mathMode = '${DEFAULT_MATH_MODE}';`
    ].join(' ');
    res.type('application/javascript').send(payload);
});

curatedImages = IMAGE_DB;
global.curatedImages = curatedImages;

function pickCandidateUrls(subject, topic) {
    const encodedTopic = encodeURIComponent(topic);
    // Base sources that are always included
    const sources = [
        `https://www.google.com/search?q=${encodedTopic}+site%3A.gov`,
        `https://www.britannica.com/search?query=${encodedTopic}`
    ];

    if (subject === 'Social Studies') {
        sources.unshift(
            `https://www.loc.gov/search/?q=${encodedTopic}&all=true`,
            `https://www.archives.gov/search?query=${encodedTopic}`,
            `https://smithsonianmag.com/search/?q=${encodedTopic}`
        );
    }
    if (subject === 'Science') {
        sources.unshift(
            `https://www.nasa.gov/search/?q=${encodedTopic}`,
            `https://www.noaa.gov/search?s=${encodedTopic}`,
            `https://www.scientificamerican.com/search/?q=${encodedTopic}`
        );
    }
    if (subject === 'Reasoning Through Language Arts (RLA)' || subject === 'RLA') {
        sources.unshift(
            `https://www.gutenberg.org/ebooks/search/?query=${encodedTopic}`,
            `https://public-domain-poetry.com/search/${encodedTopic.replace(/%20/g, '-')}`
        );
    }
    return sources;
}

function compactText(s, maxWords = 300) {
    if (!s) return '';
    const words = s.trim().split(/\s+/);
    return words.slice(0, maxWords).join(' ');
}

async function retrieveSnippets(subject, topic) {
    const seeds = pickCandidateUrls(subject, topic);
    const out = [];
    for (const url of seeds) {
        try {
            const page = await fetchApproved(url);
            out.push({
                url: page.url,
                title: page.title,
                text: compactText(page.text, 320),
                table: page.tables?.[0] || null
            });
            if (out.length >= 3) break;
        } catch (e) {
            // ignore individual fetch failures
        }
    }
    return out;
}

// START: New Helper Functions for Variety Pack Generation

function buildTopicPrompt_VarietyPack(subject, topic, n = 12, ctx = [], imgs = []) {
    const contextJSON = JSON.stringify(ctx.map(c => ({
        url: c.url, title: c.title, text: c.text, table: c.table || null
    })));

    const imagesJSON = JSON.stringify((imgs || []).map((im, i) => ({
        id: im.id || `img${i+1}`, src: im.filePath, alt: im.altText || '', description: im.detailedDescription || ''
    })));

    let MIX_RULES;
    if (subject === 'Math') {
        MIX_RULES = `
Mix (exactly ${n} items):
- Generate exactly 12 standalone GED Math problems. Each item MUST be fully standalone and must not rely on any shared passages or images.
- Absolutely DO NOT create passages or request/use any images for these questions.
- Every item MUST include "itemType": "standalone".

Difficulty distribution (approximate): 4 easy, 5 medium, 3 hard. Include a "difficulty" field for each item.

Variety rules:
- Rotate sub-skills; avoid repeating the same wording template.
- Ensure each problem is independent and never references passages or images.

Citations:
- For standalone items, "source" can be omitted or set to a relevant CONTEXT URL if used.

Word caps:
- Keep questionText concise.
`;
    } else {
        MIX_RULES = `
Mix (exactly ${n} items):
- Create 2 passages. Generate 2 questions for each passage (total 4 passage questions).
- Use 2 images. Generate 2 questions for the first image and 1 question for the second image (total 3 image questions).
- Create 5 standalone questions.

Difficulty distribution (approximate): 4 easy, 5 medium, 3 hard. Include a "difficulty" field for each item.

Variety rules:
- Rotate sub-skills; avoid repeating the same wording template.
- If multiple items use the same PASSAGE or the same IMAGE (same src), assign the same groupId (e.g., "passage-1" or "img:img2").
- Write stems so the stimulus is actually needed (interpret the data/figure/text), not decorative.
- **IMPORTANT:** If the IMAGES list provided below is empty, DO NOT use any images. Instead, generate 3 additional standalone questions for a total of 8.

Citations:
- For passage/image items, include a "source" with a URL from CONTEXT (for passage) or the image "src" (for image).
- For standalone items, "source" can be omitted or set to a relevant CONTEXT URL if used.

Word caps:
- Any passage ≤ 250 words. Keep questionText concise.
`;
    }

    const SUBSKILLS = {
        "Science": `
Subskills to rotate (Science):
- data interpretation (tables, rates, units), variables & controls, cause/effect, model reading, basic calc (percent, ratio), experimental design, claims vs evidence.
Prefer plain text; use small <table> only when essential.`,
        "Social Studies": `
Subskills to rotate (Social Studies):
- civics processes, document interpretation (quotes), economic reasoning (supply/demand, inflation, unemployment), map/graph reading, chronology/timeline, main idea/inference, rights & responsibilities.`,
        "Math": `
Subskills to rotate (Math):
- number operations, fractions/decimals/percents, ratios/proportions, linear equations/inequalities, functions/graphs (described in text), geometry/measurement, data & probability. Use inline $...$ for expressions; no $$ display math. CRITICAL FORMATTING RULE: Do NOT wrap single variables or simple numbers in dollar signs. Write expressions like 5x + 3 = 10. Avoid incorrect forms like 5$x$ + 3 = 10.`,
        "Reasoning Through Language Arts (RLA)": `
Subskills to rotate (RLA):
- main idea, inference, text structure, tone/purpose, evidence selection, vocabulary-in-context, grammar/usage/clarity edits. Passages short and clear.`,
        "RLA": `
Subskills to rotate (RLA):
- main idea, inference, text structure, tone/purpose, evidence selection, vocabulary-in-context, grammar/usage/clarity edits. Passages short and clear.`
    };

    return `${STRICT_JSON_HEADER_SHARED}
SUBJECT STYLE: GED ${subject} — Topic Pack on "${topic}"
Use only the CONTEXT and IMAGES provided (if any) for factual details. Do not fabricate specific data.
${MIX_RULES}
${SUBSKILLS[subject] || ''}
CONTEXT:${contextJSON}
IMAGES:${imagesJSON}
Return ONE compact JSON array with exactly ${n} items.`;
}

// Add this new prompt library to server.js

const promptLibrary = {
    "Social Studies": {
        topic: (topic) => `Generate a 15-question GED-style Social Studies quiz focused on "${topic}".
        STRICT CONTENT REQUIREMENTS: Adhere to these content percentages AS CLOSELY AS POSSIBLE: 50% Civics & Government, 20% U.S. History, 15% Economics, 15% Geography & the World.
        STRICT STIMULUS REQUIREMENTS: A variety of stimuli MUST be used. Include at least 2 questions based on a chart/graph, 2 questions based on a historical quote, and 2 questions based on an image from the provided descriptions. The rest should be text passages.
        NO REDUNDANCY RULE: All 15 questions must feature distinct scenarios, time periods, data sets, and stimulus materials. Do not reuse wording, answer choices, or prompts across questions.
        When an image is referenced, write the question so it can be answered from the image; never include filenames or the word 'screenshot'. Passages (when used) are 60–200 words.`,
        comprehensive: `Generate a 35-question comprehensive GED Social Studies exam.
        STRICT CONTENT REQUIREMENTS: Adhere to these content percentages EXACTLY: 50% Civics & Government, 20% U.S. History, 15% Economics, and 15% Geography & the World.
        STRICT STIMULUS REQUIREMENTS: The quiz must include a diverse mix of stimuli, including text passages, historical quotes, charts, graphs, and images from the provided descriptions.
        When an image is referenced, write the question so it can be answered from the image; never include filenames or the word 'screenshot'. Passages (when used) are 60–200 words.`
    },
    "Science": {
        topic: (topic) => `Generate a 15-question GED-style Science quiz focused on "${topic}".
        STRICT CONTENT REQUIREMENTS: Adhere to these content percentages AS CLOSELY AS POSSIBLE: 40% Life Science, 40% Physical Science, 20% Earth and Space Science.
        STRICT STIMULUS REQUIREMENTS: Ensure a mix of stimuli, including text passages, data tables/graphs, and diagrams from the provided descriptions. Questions should test reading comprehension of scientific texts and scientific reasoning.
        NO REDUNDANCY RULE: All 15 questions must cover different experimental setups, phenomena, or data sets. Do not repeat question wording, contexts, or answer choices.
        IMAGE ALIGNMENT RULE: Any requested image must directly represent the scientific concept in the question (e.g., cell diagrams for biology, circuit diagrams for physical science, climate charts for Earth science). Avoid generic or tangential imagery and never request illustrations unrelated to the prompt.`,
        comprehensive: `Generate a 38-question comprehensive GED Science exam.
        STRICT CONTENT REQUIREMENTS: Adhere to these content percentages EXACTLY: 40% Life Science, 40% Physical Science, 20% Earth and Space Science.
        STRICT STIMULUS REQUIREMENTS: The quiz must include a diverse mix of stimuli, including text passages, data tables formatted as HTML, charts, and scientific diagrams from the provided descriptions.`
    },
"Reasoning Through Language Arts (RLA)": {
    topic: (topic) => `Generate a 15-question GED-style RLA quiz focused on "${topic}".
        STRICT CONTENT REQUIREMENTS: The quiz must be 75% Informational Text (non-fiction, workplace documents) and 25% Literary Text. It must include a mix of reading comprehension questions and language/grammar questions. DO NOT generate Social Studies questions; generate RLA questions using passages ABOUT "${topic}".
        CRITICAL RULE FOR CURRENCY: Always use a literal dollar sign before the number, like '$50.25'. NEVER wrap currency in math delimiters such as '$$50.25$'. Do not use '$...$' for currency; write $30 or 30 dollars, never place the dollar sign after the number, and never wrap currency in LaTeX.`,
    comprehensive: {
    part1: `Generate the Reading Comprehension section of a GED RLA exam. Create exactly 4 long passages, each 4-5 paragraphs long, and each passage MUST have a concise, engaging title wrapped in <strong> tags. The passages must be formatted with <p> tags for each paragraph. The passage breakdown must be 3 informational texts and 1 literary text. For EACH of the 4 passages, generate exactly 5 reading comprehension questions. The final output must be a total of 20 questions.`,
    part2: `Generate one GED-style Extended Response (essay) prompt. The prompt must be based on two short, opposing passages that you create. The passages should be 3-4 paragraphs each and formatted with <p> tags. Each of the two passages MUST have its own title. The output should be a JSON object with two keys: "passages" (an array of two objects, each with a "title" and "content") and "prompt" (the essay question).`,
    part3: `Generate the Language and Grammar section of a GED RLA exam. Create 7 short passages (1-2 paragraphs each) formatted with <p> tags. The passages should contain a mix of grammatical errors, awkward phrasing, and organizational issues. For EACH of the 7 passages, generate 3-4 questions focused on correcting sentences, improving word choice, and identifying errors. This should total 25 questions.`
}
},
    "Math": {
        topic: (topic) => `You are a GED Math exam creator. Your single most important task is to ensure all mathematical notation is perfectly formatted for KaTeX. This is a non-negotiable, critical requirement. Failure to format correctly will make the output unusable.

MANDATORY FORMATTING RULES:
1. **Fractions:** All fractions MUST be written as '$\\frac{numerator}{denominator}$'. For example, 'five eighths' must be '$\\frac{5}{8}$'.
2. **Delimiters:** Enclose every LaTeX math expression in single dollar signs '$'.
3. **Commands:** Always include the leading backslash on LaTeX commands (e.g., use '$\\frac{1}{2}$', not '$frac{1}{2}$').
4. **Currency:** Always use a literal dollar sign before the number, like '$50.25'. NEVER wrap currency in math delimiters such as '$$50.25$'. Do not use '$...$' for currency; write $30 or 30 dollars, never place the dollar sign after the number, and never wrap currency in LaTeX.
5. **Answer Options:** For all answer options, provide ONLY the numerical value or expression. Do NOT prefix answers with $$. For currency answers, use a single dollar sign like $10.50.

Examples of CORRECT Formatting to IMITATE:
* '$\\frac{3}{4}$'
* '$x^2$'
* '$15.50'

Examples of INCORRECT Formatting to AVOID:
* '$1/2$' (Incorrect: Always use the \\frac{...} command for fractions).
* '$$x^2$$' (Incorrect: Never use double dollar signs.)
* '&#36;15.50$' (Incorrect: Do not wrap currency in math delimiters.)

With those rules in mind, generate a 15-question GED-style Math quiz focused on "${topic}".
STRICT CONTENT REQUIREMENTS: The questions must be approximately 45% Quantitative Problems and 55% Algebraic Problems.
CRITICAL FORMATTING RULE: Do NOT wrap single variables or simple numbers in dollar signs. Write expressions like 5x + 3 = 10. Avoid incorrect forms like 5$x$ + 3 = 10.`,
        comprehensive: `Generate a 46-question comprehensive GED Mathematical Reasoning exam.
        STRICT CONTENT REQUIREMENTS: The quiz must be EXACTLY 45% Quantitative Problems and 55% Algebraic Problems. Include word problems and questions based on data charts.
        IMPORTANT: For all mathematical expressions, including fractions, exponents, and symbols, you MUST format them using KaTeX-compatible LaTeX syntax enclosed in single dollar signs. For example, a fraction like 'five eighths' must be written as '$\\frac{5}{8}$', an exponent like 'x squared' must be '$x^2$', and a division symbol should be '$\\div$' where appropriate. This is a non-negotiable requirement.
        CRITICAL RULE FOR CURRENCY: Always use a literal dollar sign before the number, like '$50.25'. NEVER wrap currency in math delimiters such as '$$50.25$'. Do not use '$...$' for currency; write $30 or 30 dollars, never place the dollar sign after the number, and never wrap currency in LaTeX.
        CRITICAL RULE FOR ANSWERS: For all answer options, provide ONLY the numerical value or expression. Do NOT prefix answers with $$. For currency, use a single dollar sign like $10.50.
        CRITICAL FORMATTING RULE: Do NOT wrap single variables or simple numbers in dollar signs. Write expressions like 5x + 3 = 10. Avoid incorrect forms like 5$x$ + 3 = 10.`
    }
};

function existingTopicPrompt(subject, topic, count = 15) {
    const entry = promptLibrary?.[subject];
    if (entry && typeof entry.topic === 'function') {
        try {
            if (entry.topic.length >= 2) {
                return entry.topic(topic, count);
            }
            return entry.topic(topic);
        } catch (err) {
            console.warn('Error building legacy topic prompt, using fallback:', err?.message || err);
        }
    }
    return `Generate ${count} GED-style ${subject} questions focused on "${topic}".`;
}

app.get('/health/images', (_req, res) => {
    const pool = Array.isArray(global.curatedImages) ? global.curatedImages : [];
    const count = pool.length;
    const uniqueIds = new Set(pool.map((img) => img && img.id).filter(Boolean));
    const duplicateIds = count - uniqueIds.size;
    const missing = pool.filter((img) => !img || (!img.file && !img.src && !img.filePath));
    const ok = count > 0 && duplicateIds === 0 && missing.length === 0;
    res.json({ ok, count, duplicateIds, missing: missing.length });
});

// NEW FEATURE: Endpoint to define a word, as used in your index.html
app.post('/define-word', async (req, res) => {
    const { word } = req.body;
    if (!word) {
        return res.status(400).json({ error: 'A word is required.' });
    }

    const apiKey = process.env.GOOGLE_AI_API_KEY;
     if (!apiKey) {
        console.error('API key not configured on the server.');
        return res.status(500).json({ error: 'Server configuration error.' });
    }

    const prompt = `Provide a concise, GED-level definition for the word: "${word}".`;
    const apiUrl = `https://generativelanguage.googleapis.com/v1beta/models/gemini-2.5-flash:generateContent?key=${apiKey}`;
    const payload = {
        contents: [{ parts: [{ text: prompt }] }],
    };

    try {
        const response = await http.post(apiUrl, payload);
        const definition = response.data.candidates[0].content.parts[0].text;
        res.json({ definition });
    } catch (error) {
        console.error('Error calling Google AI API for definition:', error.response ? error.response.data : error.message);
        res.status(500).json({ error: 'Failed to get definition from AI service.' });
    }
});


// =================================================================
// REPLACED ROUTE: This now uses the "Variety Pack" logic.
// =================================================================
app.post('/api/topic-based/:subject', express.json(), async (req, res) => {
    const rawSubject = req.params.subject;
    const subject = normalizeSubjectParam(rawSubject);
    const { topic, difficulty } = req.body || {};
    const QUIZ_COUNT = 12;

    if (!subject) {
        return res.status(400).json({ success: false, error: 'Invalid subject' });
    }
    if (!topic || typeof topic !== 'string') {
        return res.status(400).json({ success: false, error: 'Missing or invalid topic' });
    }

    try {
        console.log(`[Variety Pack] Starting generation for Subject: ${subject}, Topic: ${topic}`);

        // 1. Retrieve web context for relevant subjects
        const subjectNeedsRetrieval = ['Science', 'Social Studies', 'RLA', 'Reasoning Through Language Arts (RLA)'].includes(subject);
        const ctx = subjectNeedsRetrieval ? await retrieveSnippets(subject, topic) : [];
        console.log(`[Variety Pack] Retrieved ${ctx.length} context snippets.`);

        // 2. Find relevant images for Science, Social Studies, and Math
        const subjectNeedsImages = ['Science', 'Social Studies', 'Math'].includes(subject);
        const imgs = subjectNeedsImages ? findImagesForSubjectTopic(subject, topic, 6) : [];
        console.log(`[Variety Pack] Found ${imgs.length} candidate images.`);

        // 3. Build the "Variety Pack" prompt
        const prompt = buildTopicPrompt_VarietyPack(subject, topic, QUIZ_COUNT, ctx, imgs);

        // 4. Call the AI with fallback logic
        const { items: generatedItems, model: winnerModel, latencyMs } = await generateWithGemini_OneCall(subject, prompt)
            .then(items => ({ items, model: 'gemini', latencyMs: 0 })) // Simplified for clarity
            .catch(async (geminiErr) => {
                console.warn(`[Variety Pack] Gemini call failed: ${geminiErr.message}. Attempting ChatGPT fallback.`);
                const items = await generateWithChatGPT_Fallback(subject, prompt);
                return { items, model: 'chatgpt-fallback', latencyMs: 0 };
            });

        console.log(`[Variety Pack] Received ${generatedItems.length} items from AI model: ${winnerModel}.`);
        
        // 5. Post-processing and validation
        let items = generatedItems.map((it) => enforceWordCapsOnItem(it, subject));
        items = items.map(tagMissingItemType).map(tagMissingDifficulty);

        const bad = [];
        items.forEach((it, i) => { if (hasSchemaIssues(it)) bad.push(i); });

        if (bad.length) {
            console.log(`[Variety Pack] Repairing ${bad.length} items with schema issues...`);
            const toFix = bad.map(i => items[i]);
            const fixedSubset = await repairBatchWithChatGPT_once(toFix);
            if (Array.isArray(fixedSubset)) {
                fixedSubset.forEach((f, j) => {
                    const originalIndex = bad[j];
                    items[originalIndex] = enforceWordCapsOnItem(f, subject);
                });
                items = items.map(tagMissingItemType).map(tagMissingDifficulty); // Re-tag after repair
            }
        }

        // 6. Enforce mix, dedupe, and shuffle
        if (subject === 'Math') {
            items = enforceDifficultySpread(items, { easy: 4, medium: 5, hard: 3 });
            items = dedupeNearDuplicates(items, 0.85);
            items = shuffleArray(items);
        } else {
            items = enforceVarietyMix(items, { passage: 4, image: 3, standalone: 5 });
            items = enforceDifficultySpread(items, { easy: 4, medium: 5, hard: 3 });
            items = dedupeNearDuplicates(items, 0.85);
            items = groupedShuffle(items);
        }
        
        // 7. Final cleanup and response
        let finalItems = items.slice(0, QUIZ_COUNT).map((item, idx) => {
            const normalized = normalizeStimulusAndSource(item);
            const chosenSrc = normalized?.stimulusImage?.src || normalized?.asset?.imagePath || '';
            if (chosenSrc) {
                console.log(`[IMG-SELECT] Subject: ${subject}, Topic: ${topic}, Found: ${imgs.length}, Using: ${chosenSrc}`);
            } else if (subjectNeedsImages) {
                console.warn(`[IMG-SELECT] Subject: ${subject}, Topic: ${topic}, Found: ${imgs.length}, Using: none`);
            }
            return { ...normalized, questionNumber: idx + 1 };
        });

        if (subject === 'Social Studies') {
            const validationIssues = validateItems(finalItems);
            if (validationIssues.length) {
                console.warn('[validate-items] Dropping invalid Social Studies items from topic generator', validationIssues);
                const invalidIndices = new Set(validationIssues.map((issue) => issue.index));
                finalItems = finalItems
                    .filter((_, idx) => !invalidIndices.has(idx))
                    .map((item, idx) => ({ ...item, questionNumber: idx + 1 }));
            }
        }

        console.log(`[Variety Pack] Successfully generated and processed ${finalItems.length} questions.`);

        res.set('X-Model', winnerModel || 'unknown');
        res.set('X-Model-Latency-Ms', String(latencyMs ?? 0));
        res.json({
            success: true,
            subject,
            topic,
            items: finalItems,
            model: winnerModel || 'unknown',
            latencyMs: latencyMs ?? 0
        });

    } catch (err) {
        console.error('[Variety Pack] Generation failed:', err);
        const status = err?.statusCode || 500;
        res.status(status).json({ success: false, error: err.message || 'Failed to generate topic quiz.' });
    }
});


app.post('/api/math-autogen', async (_req, res) => {
    try {
        const items = await runExam();
        res.json({ items });
    } catch (error) {
        console.error('Failed to generate math autogen batch:', error.message || error);
        res.status(500).json({ error: 'Failed to generate math autogen batch.' });
    }
});

app.post('/api/exam/repair', express.json(), async (req, res) => {
    try {
        const items = Array.isArray(req.body?.items) ? req.body.items : [];
        const { fixed, repaired, failures } = await repairSubset(items);
        res.json({ items: fixed, repaired, failures });
    } catch (e) {
        res.status(500).json({ error: e?.message || 'repair failed' });
    }
});


function fixStr(value) {
    if (typeof value !== 'string') {
        return value;
    }
    let cleaned = value
        .replace(/\\\$/g, '$')
        .replace(new RegExp('\\\\`', 'g'), '`')
        .replace(/\$\$(?=\d)/g, '$');

    if (/\\+frac/.test(cleaned)) {
        cleaned = cleaned
            .replace(/\$\\\(/g, '\\(')
            .replace(/\\\)\$/g, '\\)')
            .replace(/\\{2,}frac/g, '\\frac');
    }

    return cleaned;
}

function cleanupQuizData(quiz) {
    return quiz;
}

function shuffleArray(array) {
    for (let i = array.length - 1; i > 0; i--) {
        const j = Math.floor(Math.random() * (i + 1));
        [array[i], array[j]] = [array[j], array[i]];
    }
    return array;
}

function deriveStimulusGroupKey(x, idx = 0) {
    if (!x || typeof x !== 'object') return `solo:${idx}`;
    if (x.groupId && typeof x.groupId === 'string') return `gid:${x.groupId}`;
    if (x.stimulusImage?.src) return `img:${x.stimulusImage.src}`;
    if (x.passage && typeof x.passage === 'string') {
        const text = x.passage.trim();
        if (text.length) {
            const len = text.length;
            const first = text.charCodeAt(0);
            const last = text.charCodeAt(text.length - 1);
            const h = (len ^ (first << 5) ^ (last << 2)) >>> 0;
            return `p:${h}`;
        }
    }
    return `solo:${idx}`;
}

function groupedShuffle(items) {
    const groups = new Map();

    items.forEach((it, idx) => {
        const k = deriveStimulusGroupKey(it, idx);
        if (!groups.has(k)) groups.set(k, []);
        groups.get(k).push(it);
    });

    const groupKeys = Array.from(groups.keys());
    for (let i = groupKeys.length - 1; i > 0; i--) {
        const j = Math.floor(Math.random() * (i + 1));
        [groupKeys[i], groupKeys[j]] = [groupKeys[j], groupKeys[i]];
    }

    const out = [];
    for (const k of groupKeys) {
        const g = groups.get(k);
        for (let i = g.length - 1; i > 0; i--) {
            const j = Math.floor(Math.random() * (i + 1));
            [g[i], g[j]] = [g[j], g[i]];
        }
        out.push(...g);
    }
    return out;
}

function tagMissingItemType(x){
    const it = { ...x };
    if (!it.itemType) {
        if (it.passage) it.itemType = 'passage';
        else if (it.stimulusImage?.src) it.itemType = 'image';
        else it.itemType = 'standalone';
    }
    return it;
}

function tagMissingDifficulty(x){
    const it = { ...x };
    const level = typeof it.difficulty === 'string' ? it.difficulty.toLowerCase() : '';
    if (level === 'easy' || level === 'medium' || level === 'hard') {
        it.difficulty = level;
    } else {
        it.difficulty = 'medium';
    }
    return it;
}

function enforceVarietyMix(items, wanted){
    const out = [];
    const byType = { passage: [], image: [], standalone: [] };
    for (const it of items) (byType[it.itemType] ? byType[it.itemType] : byType.standalone).push(it);

    const take = (arr, n) => arr.slice(0, Math.max(0, n));
    out.push(...take(byType.passage, wanted.passage));
    out.push(...take(byType.image, wanted.image));
    out.push(...take(byType.standalone, wanted.standalone));

    const need = 12 - out.length;
    if (need > 0) {
        const pool = items.filter(it => !out.includes(it));
        out.push(...pool.slice(0, need));
    }
    return out.slice(0, 12);
}

function enforceDifficultySpread(items, target){
    const buckets = { easy:[], medium:[], hard:[], other:[] };
    for (const it of items) (buckets[it.difficulty] || buckets.other).push(it);

    const pick = [];
    const take = (arr, n) => arr.splice(0, Math.max(0, n));
    pick.push(...take(buckets.easy, target.easy));
    pick.push(...take(buckets.medium, target.medium));
    pick.push(...take(buckets.hard, target.hard));

    const rest = [...buckets.easy, ...buckets.medium, ...buckets.hard, ...buckets.other];
    while (pick.length < 12 && rest.length) pick.push(rest.shift());
    return pick.slice(0, 12);
}

function stemText(it){
    return (it.questionText || it.stem || '').toLowerCase().replace(/[^a-z0-9\s]/g,' ').replace(/\s+/g,' ').trim();
}
function jaccard(a,b){
    const A = new Set(a.split(' ').filter(Boolean));
    const B = new Set(b.split(' ').filter(Boolean));
    const inter = [...A].filter(x=>B.has(x)).length;
    const uni = new Set([...A,...B]).size || 1;
    return inter/uni;
}
function dedupeNearDuplicates(items, threshold=0.85){
    const kept = [];
    for (const it of items) {
        const t = stemText(it);
        const dup = kept.some(k => jaccard(t, stemText(k)) >= threshold);
        if (!dup) kept.push(it);
    }
    const need = 12 - kept.length;
    if (need>0){
        const pool = items.filter(x => !kept.includes(x));
        kept.push(...pool.slice(0, need));
    }
    return kept.slice(0, 12);
}
// END: New Helper Functions

const singleQuestionSchema = {
    type: "OBJECT",
    properties: {
        type: { type: "STRING" },
        passage: { type: "STRING" },
        chartDescription: { type: "STRING" },
        questionText: { type: "STRING" },
        imageDescriptionForMatch: { type: "STRING" }, // For matching URLs
        answerOptions: {
            type: "ARRAY",
            items: {
                type: "OBJECT",
                properties: {
                    text: { type: "STRING" },
                    isCorrect: { type: "BOOLEAN" },
                    rationale: { type: "STRING" }
                },
                required: ["text", "isCorrect", "rationale"]
            }
        }
    },
    required: ["questionText", "answerOptions"]
};

const finalQuestionSchema = {
    type: "OBJECT",
    properties: {
        questionNumber: { type: "NUMBER" },
        type: { type: "STRING" },
        passage: { type: "STRING" },
        imageUrl: { type: "STRING" },
        questionText: { type: "STRING" },
        answerOptions: {
            type: "ARRAY",
            items: {
                type: "OBJECT",
                properties: {
                    text: { type: "STRING" },
                    isCorrect: { type: "BOOLEAN" },
                    rationale: { type: "STRING" }
                },
                required: ["text", "isCorrect", "rationale"]
            }
        }
    },
    required: ["questionNumber", "type", "questionText", "answerOptions"]
};

const quizSchema = {
    type: "OBJECT",
    properties: {
        id: { type: "STRING" },
        title: { type: "STRING" },
        subject: { type: "STRING" },
        questions: {
            type: "ARRAY",
            items: finalQuestionSchema
        }
    },
    required: ["id", "title", "subject", "questions"]
};

const SS_RESPONSE_SCHEMA = {
    type: "object",
    properties: {
        id: { type: "string" },
        title: { type: "string" },
        subject: { type: "string" },
        questions: {
            type: "array",
            items: {
                type: "object",
                properties: {
                    questionNumber: { type: "integer" },
                    type: { type: "string" },
                    questionText: { type: "string" },
                    passage: { type: "string" },
                    source: { type: "string" },
                    answerOptions: {
                        type: "array",
                        items: {
                            type: "object",
                            properties: {
                                text: { type: "string" }
                            },
                            required: ["text"]
                        },
                        minItems: 4,
                        maxItems: 4
                    },
                    correctIndex: { type: "integer" },
                    rationale: { type: "string" }
                },
                required: ["type", "questionText", "answerOptions", "correctIndex"]
            }
        }
    },
    required: ["questions"]
};

const MATH_VALIDATOR_SCHEMA = {
    type: "ARRAY",
    items: {
        type: "OBJECT",
        properties: {
            qid: { type: "STRING" },
            field: { type: "STRING" },
            corrected: { type: "STRING" },
            notes: { type: "STRING" }
        },
        required: ["qid", "field", "corrected"]
    }
};

function sanitizeModelText(text) {
    if (typeof text !== 'string') return '';
    return text
        .replace(/^\uFEFF/, '')
        .replace(/[\u200B-\u200D\u2060\uFEFF]/g, '')
        .replace(/```json|```/g, '')
        .replace(/\r\n/g, '\n')
        .replace(/\u0000/g, '')
        .trim();
}

function parseJsonWithRepair(raw) {
    const cleaned = String(raw)
        .replace(/```json|```/gi, '')
        .replace(/\u0000/g, '')
        .replace(/\r\n/g, '\n')
        .trim();
    try {
        return JSON.parse(cleaned);
    } catch (err) {
        try {
            return JSON.parse(jsonrepair(cleaned));
        } catch (repairError) {
            const snippet = cleaned.slice(0, 300);
            console.error('SS_PARSE_UNTERMINATED', {
                message: repairError.message,
                snippet
            });
            throw repairError;
        }
    }
}

const callAI = async (prompt, schema, options = {}) => {
    const apiKey = process.env.GOOGLE_AI_API_KEY;
    if (!apiKey) {
        console.error('API key not configured on the server.');
        throw new Error('Server configuration error: GOOGLE_AI_API_KEY is not set.');
    }
    const apiUrl = `https://generativelanguage.googleapis.com/v1beta/models/gemini-2.5-flash:generateContent?key=${apiKey}`;
    const { parser, onParserMetadata, generationOverrides, timeoutMs, signal, callSite } = options;
    const payload = {
        contents: [{ parts: [{ text: prompt }] }],
        generationConfig: {
            response_mime_type: "application/json",
            response_schema: schema,
            ...(generationOverrides || {})
        }
    };
    if (!schema) {
        delete payload.generationConfig.response_schema;
    }
    try {
        const requestConfig = {};
        if (timeoutMs) {
            requestConfig.timeout = timeoutMs;
        }
        if (signal) {
            requestConfig.signal = signal;
        }

        const response = await http.post(apiUrl, payload, requestConfig);
        const rawText = response.data.candidates?.[0]?.content?.parts?.[0]?.text;

        if (typeof rawText !== 'string') {
            throw new Error('AI response did not include text content.');
        }

        if (typeof parser === 'function') {
            const parsedResult = parser(sanitizeModelText(rawText));
            if (parsedResult && typeof parsedResult === 'object' && Object.prototype.hasOwnProperty.call(parsedResult, 'value')) {
                onParserMetadata?.(parsedResult);
                return parsedResult.value;
            }
            onParserMetadata?.({ stage: 'custom-parser' });
            return parsedResult;
        }
        return parseJsonWithRepair(rawText);
    } catch (error) {
        if (error?.response?.status === 400 && schema && callSite && !LOGGED_SCHEMA_ERRORS.has(callSite)) {
            LOGGED_SCHEMA_ERRORS.add(callSite);
            console.error(`SS_SCHEMA_400_ADDITIONALPROPS: ${callSite}`);
        }
        console.error('Error calling Google AI API in callAI:', error.response ? error.response.data : error.message);
        throw error;
    }
};

async function callMathValidator(payload) {
    if (!MATH_TWO_PASS_ENABLED) {
        return [];
    }

    const system = payload?.system || VALIDATOR_SYSTEM_PROMPT;
    const user = payload?.user || VALIDATOR_USER_PROMPT;
    const prompt = `SYSTEM:\n${system}\n\nUSER:\n${user}`;

    try {
        return await callAI(prompt, MATH_VALIDATOR_SCHEMA, {
            generationOverrides: { temperature: 0.2 }
        });
    } catch (error) {
        console.error('Math validator call failed; continuing with auto-fixed text.', error.message || error);
        return [];
    }
}

async function runMathTwoPassOnQuestions(questions, subject) {
    if (!MATH_TWO_PASS_ENABLED) {
        return;
    }

    if (!Array.isArray(questions) || !questions.length) {
        return;
    }

    const exam = {
        subject: subject || '',
        questions: []
    };

    const questionMap = new Map();

    questions.forEach((question, index) => {
        if (!question || typeof question !== 'object') {
            return;
        }

        const qid = String(
            question.id != null
                ? question.id
                : question.questionNumber != null
                    ? question.questionNumber
                    : `math-${index}`
        );

        const choiceMap = new Map();
        const choices = Array.isArray(question.answerOptions)
            ? question.answerOptions.map((opt, idx) => {
                const choiceId = String(opt && opt.id != null ? opt.id : idx);
                if (opt) {
                    choiceMap.set(choiceId, opt);
                }
                return {
                    id: choiceId,
                    text: typeof (opt && opt.text) === 'string' ? opt.text : ''
                };
            })
            : [];

        questionMap.set(qid, {
            original: question,
            choices: choiceMap
        });

        exam.questions.push({
            id: qid,
            stem: typeof question.questionText === 'string' ? question.questionText : '',
            choices,
            explanation: typeof question.rationale === 'string' ? question.rationale : undefined
        });
    });

    if (!exam.questions.length) {
        return;
    }

    const processed = await generateMathExamTwoPass(() => Promise.resolve(exam), callMathValidator);

    if (!processed || !Array.isArray(processed.questions)) {
        return;
    }

    processed.questions.forEach((processedQuestion) => {
        const entry = questionMap.get(String(processedQuestion.id));
        if (!entry) {
            return;
        }

        const { original, choices } = entry;

        if (typeof processedQuestion.stem === 'string') {
            original.questionText = processedQuestion.stem;
        }

        if (Array.isArray(processedQuestion.choices)) {
            processedQuestion.choices.forEach((choice) => {
                const target = choices.get(String(choice.id));
                if (target && typeof choice.text === 'string') {
                    target.text = choice.text;
                }
            });
        }

        if (typeof processedQuestion.explanation === 'string') {
            if (original.rationale !== undefined) {
                original.rationale = processedQuestion.explanation;
            } else if (processedQuestion.explanation.length) {
                original.rationale = processedQuestion.explanation;
            }
        }
    });
}

// Helper functions for generating different types of quiz content

const generatePassageSet = async (topic, subject, numQuestions, options = {}) => {
    const {
        minWords = 150,
        maxWords = 250,
        requireAttribution = false,
        requireAdapted = false,
        adaptationSourceHint = 'reputable public-domain sources such as Encyclopædia Britannica, the Library of Congress, the Smithsonian, or the National Archives',
        requireNamedEntity = false
    } = options;

    const passageInstructions = [
        `Write an informational passage of ${minWords}-${maxWords} words focused on '${topic}' within the '${subject}' domain.`,
        requireAdapted
            ? `Ground the passage in verifiable facts from ${adaptationSourceHint} and paraphrase responsibly; avoid direct quotations.`
            : 'Ensure the passage is factually accurate and concise.',
        'Maintain a neutral, academic tone appropriate for GED learners.',
        requireNamedEntity ? 'Mention at least one specific named person, place, document, or event relevant to the topic.' : '',
        requireAttribution ? 'Include the exact sentence "Adapted from an encyclopedia entry." as the final sentence.' : ''
    ].filter(Boolean).join(' ');

    const questionInstructions = [
        `After the passage, create ${numQuestions} GED-style multiple-choice questions that rely only on the passage.`,
        'Rotate question purposes (e.g., main idea, inference, cause/effect, vocabulary in context, author purpose).',
        'Write concise stems that do not copy sentences verbatim from the passage.',
        'Provide exactly four answer options per question, each with a brief rationale. Mark one option as correct by setting "isCorrect": true.'
    ].join(' ');

    const prompt = `You are a GED exam creator. ${passageInstructions} ${questionInstructions} Return a single valid JSON object with keys "passage" and "questions".`;

    const questionSchema = {
        type: "OBJECT",
        properties: {
            questionText: { type: "STRING" },
            answerOptions: { type: "ARRAY", items: { type: "OBJECT", properties: { text: { type: "STRING" }, isCorrect: { type: "BOOLEAN" }, rationale: { type: "STRING" } }, required: ["text", "isCorrect", "rationale"] } }
        },
        required: ["questionText", "answerOptions"]
    };

    const schema = {
        type: "OBJECT",
        properties: {
            passage: { type: "STRING" },
            questions: { type: "ARRAY", items: questionSchema }
        },
        required: ["passage", "questions"]
    };

    const result = await callAI(prompt, schema, options);
    let passageText = typeof result?.passage === 'string' ? result.passage.trim() : '';
    if (passageText) {
        passageText = limitWords(passageText, maxWords);
        const wordCount = passageText.split(/\s+/).filter(Boolean).length;
        if (wordCount < minWords) {
            console.warn(`[PASSAGE] Generated passage under target length (${wordCount} words < ${minWords}). Topic: ${topic}`);
        }
        if (requireAttribution && !/adapted from an encyclopedia entry\.?$/i.test(passageText)) {
            passageText = `${passageText.replace(/\s+$/, '')} Adapted from an encyclopedia entry.`;
        }
    }

    return result.questions.map((q) => enforceWordCapsOnItem({
        ...q,
        passage: passageText,
        type: 'passage'
    }, subject));
};


async function generateImageItemsWithAI({ image_url, alt_text, subject, category, domain, difficulty, count = 4 }) {
    const safeCount = Math.max(1, Math.min(Number(count) || 1, 10));
    if (!image_url) {
        return [];
    }

    const schema = {
        type: "ARRAY",
        items: {
            type: "OBJECT",
            properties: {
                stem: { type: "STRING" },
                choices: {
                    type: "ARRAY",
                    items: { type: "STRING" },
                    minItems: 3,
                    maxItems: 6
                },
                answer_index: { type: "INTEGER" },
                tags: { type: "ARRAY", items: { type: "STRING" } },
                difficulty: { type: "STRING" },
                alt_text: { type: "STRING" }
            },
            required: ["stem", "choices", "answer_index"]
        }
    };

    const contextLines = [
        `Image URL: ${image_url}`,
        alt_text ? `Alt text: ${alt_text}` : 'Alt text: (not provided)'
    ];
    if (category) contextLines.push(`Category: ${category}`);
    if (domain) contextLines.push(`Domain: ${domain}`);
    if (difficulty) contextLines.push(`Desired difficulty: ${difficulty}`);
    if (subject) contextLines.push(`Subject: ${subject}`);

    const prompt = `You create GED-style multiple choice questions. Use ONLY the visual details of the provided image to craft ${safeCount} unique questions.
- Each question must rely on interpreting the exact image at ${image_url}.
- Focus on concrete labels, legend entries, axis titles, dates, or quantities visible in the image. Avoid meta-language about strategies or readers.
- Provide four answer choices per question when possible; always mark the correct choice with a zero-based index.
- When the visual contains numeric or comparative information, reference it explicitly (e.g., higher, lower, total, percentage).
- Mention at least two specific visual anchors (legend terms, axis labels, place names, dates, symbols, etc.) in each stem.
- If mathematical notation is needed, use KaTeX-friendly inline LaTeX wrapped in \\( ... \\).
- Keep the language concise and appropriate for GED students.

Return a JSON array where each object has:
{
  "stem": string,
  "choices": string[4],
  "answer_index": number (0-based),
  "tags": string[] (optional),
  "difficulty": string (optional)
}

${contextLines.join('\n')}`;

    const result = await callAI(prompt, schema, {
        generationOverrides: { temperature: 0.7 }
    });

    if (!Array.isArray(result)) {
        return [];
    }

    return result.map((entry) => {
        const rawChoices = Array.isArray(entry?.choices) ? entry.choices : [];
        const normalizedChoices = rawChoices
            .map((choice) => (typeof choice === 'string' ? choice : ''))
            .filter((choice) => choice && choice.trim().length);
        const choices = normalizedChoices.length ? normalizedChoices : rawChoices.map((choice) => String(choice || ''));
        const answerIndex = Number.isInteger(entry?.answer_index) ? entry.answer_index : 0;
        const tags = Array.isArray(entry?.tags) ? entry.tags.filter((t) => typeof t === 'string' && t.trim().length) : [];
        const derivedAlt = typeof entry?.alt_text === 'string' && entry.alt_text.trim().length ? entry.alt_text.trim() : null;
        const difficultyLabel = typeof entry?.difficulty === 'string' && entry.difficulty.trim().length
            ? entry.difficulty.trim()
            : difficulty || null;

        return {
            item_type: 'image_mcq',
            tags,
            difficulty: difficultyLabel,
            question_data: {
                stem_raw: typeof entry?.stem === 'string' ? entry.stem : '',
                choices,
                answer_index: answerIndex,
                image_url,
                alt_text: derivedAlt || alt_text || null
            }
        };
    });
}

async function assembleImageSection({ subject, category, domain, difficulty, totalNeeded }) {
    const needed = Math.max(1, Number(totalNeeded) || 1);
    let images = await fetchImagesFromBank({ domain, limit: 5 });
    if (!images.length && domain) {
        images = await fetchImagesFromBank({ limit: 5 });
    }
    if (!images.length) {
        throw new Error('no_images_in_bank');
    }

    const image = images[0];
    const reuseTarget = Math.floor(needed * BANK_IMAGE_PULL_RATIO);
    const growthTarget = Math.ceil(needed * BANK_IMAGE_GROWTH_RATIO);

    const reused = await fetchBankQuestionsForImage(image.image_id, reuseTarget || needed);
    const needNew = Math.max(growthTarget, needed - reused.length);

    if (needNew > 0) {
        const generated = await generateImageItemsWithAI({
            image_url: image.image_url,
            alt_text: image.alt_text,
            subject,
            category,
            domain: domain || image.domain,
            difficulty,
            count: needNew
        });

        for (const g of generated) {
            try {
                await saveImageQuestionToBank({
                    image,
                    subject,
                    category,
                    item_type: g.item_type || 'image_mcq',
                    domain: domain || image.domain,
                    difficulty: g.difficulty || difficulty || null,
                    tags: g.tags || [],
                    question_data: g.question_data
                });
            } catch (err) {
                console.error('saveImageQuestionToBank failed:', err?.message || err);
            }
        }
    }

    const finalBatch = await fetchBankQuestionsForImage(image.image_id, needed);
    return { image, questions: finalBatch.slice(0, needed) };
}

const generateImageQuestion = async (topic, subject, imagePool, numQuestions, options = {}) => {
    const totalRequested = Math.max(1, Number(numQuestions) || 1);

    if (BANK_IMAGE_FIRST_ENABLED && isDatabaseConfigured()) {
        try {
            const { image, questions } = await assembleImageSection({
                subject,
                category: topic,
                domain: topic,
                difficulty: options?.difficulty,
                totalNeeded: totalRequested
            });

            if (questions && questions.length) {
                const bankImageUrl = image?.image_url || null;
                const bankAlt = image?.alt_text || null;

                const converted = questions.slice(0, totalRequested).map((row) => {
                    const norm = row?.question_norm || {};
                    const data = row?.question_data || {};
                    const rawChoices = Array.isArray(norm?.choices) && norm.choices.length
                        ? norm.choices
                        : Array.isArray(data?.choices)
                            ? data.choices
                            : [];
                    const choices = rawChoices.map((choice) => (typeof choice === 'string' ? choice : String(choice || '')));
                    const answerIndex = Number.isInteger(norm?.answer_index)
                        ? norm.answer_index
                        : Number.isInteger(data?.answer_index)
                            ? data.answer_index
                            : 0;
                    const answerOptions = choices.map((choiceText, choiceIdx) => ({
                        text: choiceText,
                        isCorrect: choiceIdx === answerIndex,
                        rationale: ''
                    }));

                    const rawImagePath = row?.image_url_cached || data?.image_url || bankImageUrl;
                    const curatedRecord = resolveCuratedImageMeta(rawImagePath);
                    const curatedEligible = curatedRecord ? isImageEligible(curatedRecord) : false;
                    if (curatedRecord && !curatedEligible) {
                        const ref = curatedRecord.id || rawImagePath || row?.question_id || 'bank-image';
                        console.warn(`[IMG-GUARD] Skipped weak metadata for ${ref}`);
                    }
                    const imageMeta = resolveImageMeta(rawImagePath);
                    const normalizedImagePath = curatedEligible
                        ? normalizeImagePath(curatedRecord.src)
                        : imageMeta?.src
                            ? normalizeImagePath(imageMeta.src)
                            : normalizeImagePath(rawImagePath || '');
                    const encodedImagePath = normalizedImagePath ? encodeURI(normalizedImagePath) : null;
                    const resolvedPath = curatedEligible
                        ? (encodedImagePath || curatedRecord.src || null)
                        : curatedRecord
                            ? null
                            : (encodedImagePath || (typeof rawImagePath === 'string' && rawImagePath.trim() ? rawImagePath.trim() : null));
                    const mergedAlt = curatedEligible
                        ? (curatedRecord.alt || curatedRecord.altText || imageMeta?.altText || row?.image_alt || data?.alt_text || bankAlt || '')
                        : imageMeta?.altText || row?.image_alt || data?.alt_text || bankAlt || '';

                    if (!resolvedPath) {
                        return null;
                    }
                    const questionBase = {
                        questionText: norm?.stem || data?.stem_raw || '',
                        answerOptions,
                        imageUrl: resolvedPath,
                        imageAlt: mergedAlt,
                        imageRef: { path: resolvedPath, altText: mergedAlt, id: curatedEligible ? curatedRecord.id : undefined },
                        type: 'image'
                    };

                    const enforced = enforceWordCapsOnItem(questionBase, subject);
                    return {
                        ...enforced,
                        question_norm: norm,
                        question_data: data,
                        katex_html_cache: row?.katex_html_cache || null,
                        bankQuestionId: row?.question_id || null
                    };
                }).filter(Boolean);

                if (converted.length) {
                    return converted;
                }
            }
        } catch (err) {
            console.warn('assembleImageSection failed:', err?.message || err);
        }
    }

    // Fallback to curated image pool generation
    const eligiblePool = Array.isArray(imagePool)
        ? imagePool.filter((img) => img && isImageEligible(img))
        : [];
    const filteredByTopic = eligiblePool.filter((img) => img.subject === subject && img.category === topic);
    let selectedImage = filteredByTopic.length
        ? filteredByTopic[Math.floor(Math.random() * filteredByTopic.length)]
        : null;

    if (!selectedImage && eligiblePool.length) {
        const subjectImages = eligiblePool.filter((img) => img.subject === subject);
        if (subjectImages.length > 0) {
            selectedImage = subjectImages[Math.floor(Math.random() * subjectImages.length)];
        }
    }

    if (!selectedImage && eligiblePool.length) {
        selectedImage = eligiblePool[Math.floor(Math.random() * eligiblePool.length)];
    }

    if (!selectedImage) {
        return null;
    }

    const imagePrompt = `You are a GED exam creator. This stimulus is for an IMAGE from the topic '${topic}'.
Based on the following image context, generate a set of ${numQuestions} unique questions that require direct interpretation of the visual evidence. Do not include strategy advice or references to "students" or "readers".

**Image Context:**
- **Description:** ${selectedImage.detailedDescription}
- **Usage Directives:** ${selectedImage.usageDirectives || 'N/A'}

Each question must:
- Reference at least two concrete visual anchors (legend entries, axis titles, dates, symbols, geographic labels, etc.).
- Use comparative or quantitative language whenever the visual presents numerical data (e.g., greater than, decreased, highest).
- Provide exactly four answer options with rationales and identify the correct option.

Output a JSON array of the question objects, each including an 'imagePath' key with the value '${selectedImage.filePath}'.`;

    const imageQuestionSchema = {
        type: "ARRAY",
        items: {
            type: "OBJECT",
            properties: {
                questionText: { type: "STRING" },
                answerOptions: {
                    type: "ARRAY",
                    items: {
                        type: "OBJECT",
                        properties: {
                            text: { type: "STRING" },
                            isCorrect: { type: "BOOLEAN" },
                            rationale: { type: "STRING" }
                        },
                        required: ["text", "isCorrect", "rationale"]
                    }
                },
                imagePath: { type: "STRING" }
            },
            required: ["questionText", "answerOptions", "imagePath"]
        }
    };

    try {
        const questions = await callAI(imagePrompt, imageQuestionSchema, options);
        return questions.map((q) => enforceWordCapsOnItem({
            ...q,
            imageUrl: q.imagePath.replace(/^\/frontend/, ''),
            type: 'image'
        }, subject));
    } catch (error) {
        console.error(`Error generating image question for topic ${topic}:`, error);
        return null;
    }
};

const generateIntegratedSet = async (topic, subject, imagePool, numQuestions, options = {}) => {
    const totalRequested = Math.max(1, Number(numQuestions) || 1);
    if (!Array.isArray(imagePool) || !imagePool.length) {
        return [];
    }

    const {
        minWords = 80,
        maxWords = 120,
        requireAttribution = true,
        requireNamedEntity = true
    } = options;

    const eligiblePool = imagePool.filter((img) => img && isImageEligible(img));
    if (!eligiblePool.length) {
        return [];
    }

    const byCategory = eligiblePool.filter((img) => {
        const matchesSubject = !subject || img.subject === subject;
        const matchesCategory = !topic || img.category === topic;
        return matchesSubject && matchesCategory;
    });

    let selectedImage = byCategory.length
        ? byCategory[Math.floor(Math.random() * byCategory.length)]
        : null;

    if (!selectedImage) {
        const subjectImages = eligiblePool.filter((img) => img.subject === subject);
        if (subjectImages.length) {
            selectedImage = subjectImages[Math.floor(Math.random() * subjectImages.length)];
        } else {
            selectedImage = eligiblePool[Math.floor(Math.random() * eligiblePool.length)];
        }
    }

    if (!selectedImage) {
        return [];
    }

    const curatedRecord = resolveCuratedImageMeta(selectedImage.id || selectedImage.filePath || selectedImage.src || selectedImage.path);
    if (curatedRecord && !isImageEligible(curatedRecord)) {
        console.warn(`[IMG-GUARD] Skipped weak metadata for ${curatedRecord.id || selectedImage.filePath || selectedImage.src || 'integrated-image'}`);
        return [];
    }
    const resolvedMeta = resolveImageMeta(selectedImage.filePath || selectedImage.src || selectedImage.path || '');
    const normalizedPathRaw = curatedRecord?.src
        ? normalizeImagePath(curatedRecord.src)
        : resolvedMeta?.src
            ? normalizeImagePath(resolvedMeta.src)
            : normalizeImagePath(selectedImage.filePath || selectedImage.src || selectedImage.path || '');
    const normalizedPath = normalizedPathRaw || null;
    const encodedPath = normalizedPath ? encodeURI(normalizedPath) : null;
    const mergedAlt = curatedRecord?.alt || curatedRecord?.altText || resolvedMeta?.altText || selectedImage.altText || '';
    const description = resolvedMeta?.detailedDescription || selectedImage.detailedDescription || '';
    const usage = resolvedMeta?.usageDirectives || selectedImage.usageDirectives || '';
    const keywords = Array.isArray(selectedImage.keywords) && selectedImage.keywords.length
        ? selectedImage.keywords.join(', ')
        : Array.isArray(resolvedMeta?.keywords) && resolvedMeta.keywords.length
            ? resolvedMeta.keywords.join(', ')
            : '';

    const schema = {
        type: 'OBJECT',
        properties: {
            passage: { type: 'STRING' },
            questions: {
                type: 'ARRAY',
                items: {
                    type: 'OBJECT',
                    properties: {
                        questionText: { type: 'STRING' },
                        answerOptions: {
                            type: 'ARRAY',
                            items: {
                                type: 'OBJECT',
                                properties: {
                                    text: { type: 'STRING' },
                                    isCorrect: { type: 'BOOLEAN' },
                                    rationale: { type: 'STRING' }
                                },
                                required: ['text', 'isCorrect', 'rationale']
                            }
                        },
                        imagePath: { type: 'STRING' }
                    },
                    required: ['questionText', 'answerOptions', 'imagePath']
                }
            }
        },
        required: ['passage', 'questions']
    };

    const promptParts = [
        `You are a GED Social Studies exam creator. Use the visual described below to craft an integrated reading-and-visual task about "${topic}".`,
        `First, write an informational passage of ${minWords}-${maxWords} words that contextualizes the visual evidence.`,
        requireNamedEntity ? 'Mention at least one specific named person, place, policy, or event in the passage.' : '',
        'Keep the passage neutral in tone and grounded in verifiable facts.',
        requireAttribution ? 'End the passage with the exact sentence "Adapted from an encyclopedia entry."' : '',
        `After the passage, create ${totalRequested} GED-style multiple-choice questions that require synthesizing details from both the passage and the visual.`
    ].filter(Boolean).join(' ');

    const questionRules = [
        'Each question must cite at least one detail from the passage and one explicit visual element (legend term, axis label, color, date, region, statistic, etc.).',
        'Do not provide strategy advice or refer to students or readers.',
        'Use comparative or quantitative language whenever the image contains numeric information.',
        'Provide exactly four answer options with rationales; mark one option with "isCorrect": true.',
        normalizedPath
            ? `Set "imagePath" to "${normalizedPath}" for every question.`
            : 'Ensure each question includes an "imagePath" that accurately references the described visual.'
    ].join(' ');

    const contextBlock = [
        '**Image Summary:**',
        `- Alt Text: ${mergedAlt || 'N/A'}`,
        `- Description: ${description || 'N/A'}`,
        `- Usage Notes: ${usage || 'N/A'}`,
        keywords ? `- Keywords: ${keywords}` : null
    ].filter(Boolean).join('\n');

    const prompt = `${promptParts}\n\n${contextBlock}\n\n${questionRules}\nReturn a JSON object with "passage" and "questions".`;

    const result = await callAI(prompt, schema, options);

    let passageText = typeof result?.passage === 'string' ? result.passage.trim() : '';
    if (passageText) {
        passageText = limitWords(passageText, maxWords);
        const wordCount = passageText.split(/\s+/).filter(Boolean).length;
        if (wordCount < minWords) {
            console.warn(`[INTEGRATED] Passage under target length (${wordCount} words < ${minWords}) for topic ${topic}.`);
        }
        if (requireAttribution && !/adapted from an encyclopedia entry\.?$/i.test(passageText)) {
            passageText = `${passageText.replace(/\s+$/, '')} Adapted from an encyclopedia entry.`;
        }
    }

    const questions = Array.isArray(result?.questions) ? result.questions.slice(0, totalRequested) : [];
    return questions.map((question) => enforceWordCapsOnItem({
        ...question,
        passage: passageText,
        imageUrl: encodedPath || curatedRecord?.src || normalizedPath || null,
        imageAlt: mergedAlt,
        imageRef: encodedPath ? { path: encodedPath, altText: mergedAlt, id: curatedRecord?.id } : undefined,
        type: 'integrated'
    }, subject));
};

const generateStandaloneQuestion = async (subject, topic, options = {}) => {
    let prompt;
    // Conditional prompt based on the subject
    if (subject === 'Math') {
        prompt = `Generate a single, standalone, GED-style math word problem or calculation problem for the topic "${topic}".
        STRICT REQUIREMENT: The question MUST be a math problem that requires mathematical reasoning to solve.
        DO NOT generate a reading passage or a reading comprehension question (e.g., "What is the main idea...").
        IMPORTANT: For all mathematical expressions, including fractions, exponents, and symbols, you MUST format them using KaTeX-compatible LaTeX syntax enclosed in single dollar signs. For example, a fraction like 'five eighths' must be written as '$\\frac{5}{8}$', an exponent like 'x squared' must be '$x^2$', and a division symbol should be '$\\div$' where appropriate.
        CRITICAL RULE FOR CURRENCY: Always use a literal dollar sign before the number, like '$50.25'. NEVER wrap currency in math delimiters such as '$$50.25$'. Do not use '$...$' for currency; write $30 or 30 dollars, never place the dollar sign after the number, and never wrap currency in LaTeX.
        CRITICAL RULE FOR ANSWERS: For all answer options, provide ONLY the numerical value or expression. Do NOT prefix answers with $$. For currency, use a single dollar sign like $10.50.
        Output a single valid JSON object for the question, including "questionText", and "answerOptions" (an array of objects with "text", "isCorrect", and "rationale").`;
    } else {
        prompt = `Generate a single, standalone, GED-style multiple-choice question for the subject "${subject}" on the topic of "${topic}".
        The question should not require any external passage, chart, or image.
        Output a single valid JSON object for the question, including "questionText", and "answerOptions" (an array of objects with "text", "isCorrect", and "rationale").`;
    }

    const schema = {
        type: "OBJECT",
        properties: {
            questionText: { type: "STRING" },
            answerOptions: { type: "ARRAY", items: { type: "OBJECT", properties: { text: { type: "STRING" }, isCorrect: { type: "BOOLEAN" }, rationale: { type: "STRING" } }, required: ["text", "isCorrect", "rationale"] } }
        },
        required: ["questionText", "answerOptions"]
    };

    const question = await callAI(prompt, schema, options);
    question.type = 'standalone';
    return enforceWordCapsOnItem(question, subject);
};

function normalizeSubjectKey(subject) {
    if (!subject || typeof subject !== 'string') {
        return '';
    }
    return subject.trim().toLowerCase().replace(/\s+/g, '-');
}

function scoreImageForPlan(img, desired) {
    let score = 0;
    const vt = (img?.visualType || '').toLowerCase();
    if (desired.visualTypes.length && desired.visualTypes.includes(vt)) {
        score += 3;
    }

    const subtopics = new Set((Array.isArray(img?.subtopics) ? img.subtopics : []).map((value) => String(value).toLowerCase()));
    desired.subtopics.forEach((subtopic) => {
        if (subtopics.has(subtopic)) {
            score += 2;
        }
    });

    const concepts = new Set((Array.isArray(img?.concepts) ? img.concepts : []).map((value) => String(value).toLowerCase()));
    let hits = 0;
    desired.concepts.forEach((concept) => {
        if (concepts.has(concept)) {
            hits += 1;
        }
    });
    score += Math.min(hits, 3);

    return score;
}

function isImageEligibleForPlan(img) {
    if (!img) return false;
    if (!isImageEligible(img)) return false;
    if (!img.visualType) return false;
    if (!Array.isArray(img.subtopics) || img.subtopics.length === 0) return false;
    if (!Array.isArray(img.questionHooks) || img.questionHooks.length < 2) return false;
    return true;
}

function sanitizeImageRef(ref) {
    if (!ref) return null;
    const value = String(ref).trim();
    if (!value) return null;
    if (/^https?:\/\//i.test(value)) return null;
    return normalizeImagePath(value);
}

function selectCuratedImages({ subject, count = 10, visualTypes = [], subtopics = [], concepts = [] }) {
    const pool = Array.isArray(global.curatedImages)
        ? global.curatedImages.filter(isImageEligibleForPlan)
        : [];
    if (!pool.length) {
        return [];
    }

    const desired = {
        visualTypes: (visualTypes || []).map((value) => String(value).toLowerCase()),
        subtopics: (subtopics || []).map((value) => String(value).toLowerCase()),
        concepts: (concepts || []).map((value) => String(value).toLowerCase())
    };

    const subjectKey = normalizeSubjectKey(subject);
    const scored = pool
        .map((img) => {
            let score = scoreImageForPlan(img, desired);
            const imgSubject = normalizeSubjectKey(img?.subject || img?.domain || '');
            if (subjectKey && imgSubject === subjectKey) {
                score += 2;
            }
            return { img, score };
        })
        .sort((a, b) => b.score - a.score);

    const chosen = [];
    const used = new Set();
    for (const { img } of scored) {
        if (chosen.length >= count) break;
        if (!img?.id || used.has(img.id)) continue;
        used.add(img.id);
        chosen.push(img);
    }

    return chosen;
}

function buildImageQuestionPrompt(subject, meta, original = {}) {
    const subjectLabel = typeof subject === 'string' && subject.trim().length ? subject.trim() : 'GED';
    const visualType = (original.visualType || meta.visualType || '').toLowerCase();
    const hooks = Array.isArray(original.questionHooks)
        ? original.questionHooks.filter((hook) => typeof hook === 'string' && hook.trim().length)
        : [];
    const subtopics = Array.isArray(original.subtopics)
        ? original.subtopics.filter((value) => typeof value === 'string' && value.trim().length)
        : [];
    const concepts = Array.isArray(original.concepts)
        ? original.concepts.filter((value) => typeof value === 'string' && value.trim().length)
        : [];
    const descriptionParts = [
        meta.alt || meta.altText || '',
        meta.caption || '',
        meta.detailedDescription || '',
        meta.credit ? `Credit: ${meta.credit}` : '',
        original.description || ''
    ].map((part) => String(part || '').trim()).filter(Boolean);
    const ocrText = typeof original.ocrText === 'string' && original.ocrText.trim().length
        ? original.ocrText.trim()
        : '';

    const metadataLines = [
        visualType ? `Visual type: ${visualType}` : null,
        descriptionParts.length ? `Description: ${descriptionParts.join(' ')}` : null,
        hooks.length ? 'Question hooks:\n' + hooks.map((hook) => `- ${hook}`).join('\n') : null,
        subtopics.length ? `Subtopics: ${subtopics.join(', ')}` : null,
        concepts.length ? `Concepts: ${concepts.join(', ')}` : null,
        ocrText ? `Visible text: ${ocrText}` : null
    ].filter(Boolean).join('\n');

    const directive = [
        `You are a GED ${subjectLabel} exam writer.`,
        'Write one GED-style multiple-choice question that requires interpreting the described visual.',
        'Reference specific evidence from the image. Avoid mentioning “students” or “test-takers.”',
        'Do not use phrases like “in the image above.”',
        'Provide exactly four answer options and mark the single correct option using "isCorrect": true.',
        'Each answer option must include a short rationale.',
        'Treat any OCR text as content shown inside the image.'
    ].join(' ');

    const schemaInstruction = `Return a JSON object with:\n{\n  "questionText": string,\n  "answerOptions": [\n    { "text": string, "isCorrect": boolean, "rationale": string }\n  ],\n  "rationale": string (optional),\n  "difficulty": string (optional)\n}\nEnsure there are exactly four answer options and only one has "isCorrect": true.`;

    return `${directive}\n\nMetadata:\n${metadataLines}\n\n${schemaInstruction}`;
}

const SINGLE_IMAGE_QUESTION_SCHEMA = {
    type: "OBJECT",
    properties: {
        questionText: { type: "STRING" },
        answerOptions: {
            type: "ARRAY",
            items: {
                type: "OBJECT",
                properties: {
                    text: { type: "STRING" },
                    isCorrect: { type: "BOOLEAN" },
                    rationale: { type: "STRING" }
                },
                required: ["text", "isCorrect", "rationale"]
            },
            minItems: 3,
            maxItems: 6
        },
        rationale: { type: "STRING" },
        difficulty: { type: "STRING" }
    },
    required: ["questionText", "answerOptions"]
};

async function llmGenerateSingleImageQuestion(prompt, options = {}) {
    return callAI(prompt, SINGLE_IMAGE_QUESTION_SCHEMA, {
        timeoutMs: Math.min(MODEL_HTTP_TIMEOUT_MS, options.timeoutMs || 60000),
        callSite: options.callSite || 'image-first-single'
    });
}

function buildNormalizedImageQuestion(rawQuestion, { subject, index }) {
    if (!rawQuestion || typeof rawQuestion !== 'object') {
        return null;
    }

    const text = typeof rawQuestion.questionText === 'string' ? rawQuestion.questionText.trim() : '';
    if (!text) {
        return null;
    }

    let answerOptions = Array.isArray(rawQuestion.answerOptions)
        ? rawQuestion.answerOptions.map((opt) => {
            if (!opt || typeof opt !== 'object') {
                const textValue = String(opt ?? '').trim();
                return { text: textValue, isCorrect: false, rationale: '' };
            }
            const textValue = typeof opt.text === 'string' ? opt.text.trim() : String(opt.text ?? '').trim();
            const rationaleValue = typeof opt.rationale === 'string' ? opt.rationale.trim() : '';
            return { text: textValue, isCorrect: Boolean(opt.isCorrect), rationale: rationaleValue };
        }).filter((opt) => opt.text.length)
        : [];

    if (answerOptions.length < 4) {
        return null;
    }

    let correctIndex = answerOptions.findIndex((opt) => opt.isCorrect);
    if (correctIndex === -1) {
        answerOptions = answerOptions.map((opt, idx) => ({ ...opt, isCorrect: idx === 0 }));
        correctIndex = 0;
    }

    if (answerOptions.length > 4) {
        if (correctIndex < 4) {
            answerOptions = answerOptions.slice(0, 4);
        } else {
            const correct = answerOptions[correctIndex];
            const others = answerOptions.filter((_, idx) => idx !== correctIndex).slice(0, 3);
            answerOptions = [correct, ...others];
            correctIndex = 0;
        }
    }

    const explanation = typeof rawQuestion.rationale === 'string' ? rawQuestion.rationale.trim() : '';
    const normalized = answerOptions.map((opt, idx) => ({
        text: opt.text,
        isCorrect: idx === correctIndex,
        rationale: opt.rationale || explanation
    }));

    const baseQuestion = {
        id: rawQuestion.id || `img-${Date.now()}-${index}`,
        questionNumber: index + 1,
        type: 'image',
        questionText: text,
        stem: text,
        answerOptions: normalized,
        choices: normalized.map((opt) => opt.text),
        correctIndex,
        solution: explanation,
        rationale: explanation,
        difficulty: typeof rawQuestion.difficulty === 'string' ? rawQuestion.difficulty : undefined
    };

    return enforceWordCapsOnItem(baseQuestion, subject);
}

async function generateQuestionsFromImages({ subject, images, questionCount }) {
    const subjectKey = normalizeSubjectKey(subject);
    const subjectLabel = subjectKey === 'social-studies'
        ? 'Social Studies'
        : subjectKey === 'science'
            ? 'Science'
            : subjectKey === 'math'
                ? 'Math'
                : (typeof subject === 'string' && subject.trim().length ? subject.trim() : 'General Studies');

    const desiredCount = Math.max(1, Math.floor(Number(questionCount) || (Array.isArray(images) ? images.length : 1)));
    const results = [];

    for (const image of Array.isArray(images) ? images : []) {
        if (results.length >= desiredCount) break;

        try {
            const ref = sanitizeImageRef(image?.filePath || image?.src || image?.file || image?.path);
            const curatedRecord = resolveCuratedImageMeta(image?.id || ref || image);
            const meta = resolveImageMeta(curatedRecord || image);

            if (!meta || !meta.src || /^https?:\/\//i.test(meta.src)) {
                console.warn('[IMG-FIRST] Skipping image with unresolved metadata', image?.id || ref || 'unknown');
                continue;
            }

            const prompt = buildImageQuestionPrompt(subjectLabel, {
                alt: meta.alt || meta.altText || '',
                altText: meta.altText || meta.alt || '',
                caption: meta.caption || '',
                credit: meta.credit || '',
                detailedDescription: meta.detailedDescription || '',
                visualType: curatedRecord?.visualType || image?.visualType || ''
            }, {
                ...image,
                visualType: image?.visualType || curatedRecord?.visualType
            });

            const rawQuestion = await llmGenerateSingleImageQuestion(prompt, { timeoutMs: 60000 });
            const prepared = buildNormalizedImageQuestion(rawQuestion, { subject: subjectLabel, index: results.length });
            if (!prepared) {
                console.warn('[IMG-FIRST] Model returned unusable question for image', image?.id || 'unknown');
                continue;
            }

            const normalizedSrc = normalizeImagePath(meta.src);
            if (!normalizedSrc || /^https?:\/\//i.test(normalizedSrc)) {
                console.warn('[IMG-FIRST] Invalid normalized path for image', image?.id || 'unknown');
                continue;
            }

            const imageAlt = meta.alt || meta.altText || image?.alt || '';
            const questionHooks = Array.isArray(image?.questionHooks) && image.questionHooks.length
                ? image.questionHooks
                : Array.isArray(curatedRecord?.questionHooks)
                    ? curatedRecord.questionHooks
                    : [];
            const subtopics = Array.isArray(image?.subtopics) && image.subtopics.length
                ? image.subtopics
                : Array.isArray(curatedRecord?.subtopics)
                    ? curatedRecord.subtopics
                    : [];
            const concepts = Array.isArray(image?.concepts) && image.concepts.length
                ? image.concepts
                : Array.isArray(curatedRecord?.concepts)
                    ? curatedRecord.concepts
                    : [];

            prepared.imageUrl = normalizedSrc;
            prepared.imageAlt = imageAlt;
            prepared.imageRef = {
                id: curatedRecord?.id || image?.id || null,
                imageUrl: normalizedSrc,
                altText: imageAlt,
                visualType: image?.visualType || curatedRecord?.visualType || null,
                subtopics,
                concepts,
                questionHooks
            };
            prepared.imageMeta = {
                id: curatedRecord?.id || image?.id || null,
                altText: imageAlt,
                caption: meta.caption || '',
                credit: meta.credit || '',
                detailedDescription: meta.detailedDescription || '',
                visualType: image?.visualType || curatedRecord?.visualType || null,
                subtopics,
                concepts,
                questionHooks
            };

            results.push(prepared);
        } catch (error) {
            console.warn('[IMG-FIRST] Failed to generate question from curated image:', error?.message || error);
        }
    }

    if (!results.length) {
        throw new Error('image_first_generation_failed');
    }

    const title = subjectKey === 'social-studies'
        ? 'Comprehensive Social Studies Exam'
        : subjectKey === 'science'
            ? 'Comprehensive Science Exam'
            : subjectKey === 'math'
                ? 'Comprehensive Math Exam'
                : 'Comprehensive Practice Exam';

    const limited = results.slice(0, desiredCount).map((question, idx) => ({
        ...question,
        questionNumber: idx + 1
    }));

    return {
        id: `image-first-${Date.now()}`,
        title,
        subject: subjectLabel,
        questions: limited,
        items: limited
    };
}

const buildGeometryPrompt = (topic, attempt) => {
    const decimalLimit = DEFAULT_MAX_DECIMALS;
    const sharedConstraints = `Return a single JSON object only.\nAll numeric values must be JSON numbers with at most ${decimalLimit} decimal places (no strings).\nDo not use scientific notation.\nValidate that your JSON is syntactically correct before returning it.`;

    if (!GEOMETRY_FIGURES_ENABLED) {
        const basePrompt = `You are a GED exam creator. Generate a single, unique, GED-style multiple-choice geometry word problem related to "${topic}".
    The problem should clearly rely on a diagram that would normally accompany the question.
    IMPORTANT: Do NOT return any images, SVG markup, or geometry specifications. Instead, append a concise, human-readable description of the required diagram (1–3 sentences) at the end of the question stem. Use plain text or simple Markdown only.
    ${sharedConstraints}

    Output JSON with the exact structure:
    {
      "question": string,
      "choices": [string, string, string, string],
      "answerIndex": number
    }

    • Set "answerIndex" to the zero-based index of the correct choice.
    • Ensure "choices" are unique and relevant to the problem context.
    • Keep all numeric entries as JSON numbers with at most ${decimalLimit} decimal places.
    • Keep the language consistent with GED Geometry expectations.
    • Focus on standard GED geometry figures such as ${SUPPORTED_SHAPES.join(', ')} when relevant to the problem.

    Respond with JSON only—no commentary before or after the object.`;

        if (attempt > 1) {
            return `${basePrompt}\nDouble-check that the diagram description is appended and that no SVG or geometry specification is returned.`;
        }

        return basePrompt;
    }

    const shapesList = SUPPORTED_SHAPES.join(', ');
    const basePrompt = `You are a GED exam creator. Generate a single, unique, GED-style multiple-choice geometry word problem related to "${topic}".
    The problem MUST require a visual diagram to be solved and should stay aligned with GED Geometry expectations.
    IMPORTANT: Format mathematical expressions for the question and choices using KaTeX-compatible LaTeX enclosed in single dollar signs when appropriate (fractions, exponents, radicals, etc.).
    ${sharedConstraints}\nKeep all coordinate values between 0 and 100.

    Output JSON with the exact structure:
    {
      "question": string,
      "choices": [string, string, string, string],
      "choiceRationales": [string, string, string, string],
      "answerIndex": number,
      "geometrySpec": {
        "shape": string,
        "params": object,
        "view": object (optional),
        "style": object (optional)
      }
    }

    • Set "answerIndex" to the zero-based index of the correct choice.
    • Ensure "choices" and "choiceRationales" have the same length and ordering.
    • Use one of the supported shapes: ${shapesList}.
    • Keep all numeric entries as JSON numbers with at most ${decimalLimit} decimal places.

    Geometry spec requirements:
    • For triangle / right_triangle / polygon: provide "points" as an array of objects {"label": "A", "x": 10, "y": 20}.  Include any side length labels with "sideLabels": [{"between": ["A","B"], "text": "12 cm"}].  For right triangles include "rightAngle": {"vertex": "B", "size": 12} referencing one of the labeled points.
    • For rectangle: provide "origin" (top-left point), "width", "height", and optional "labels" [{"text": "5 cm", "x": 50, "y": 10}].
    • For circle: include "center" {"x": 50, "y": 50}, "radius", and optional labeled points in "points".
    • For regular_polygon: specify "center", "radius", "sides", and optional starting angle "startAngle" (degrees).
    • For line_angle: include "vertex", "ray1", and "ray2" points plus optional "angleLabel" and "angleDegrees".
    • For cylinder_net: include numeric "radius" and "height" plus any labels needed for the net.
    • For rect_prism_net: include numeric "length", "width", and "height" and describe labels for key faces.
    • Optional helper data such as "segments", "labels", or "view" may be included for clarity.  Keep the structure deterministic.

    Respond with JSON only—no commentary before or after the object.`;

    if (attempt > 1) {
        return `${basePrompt}\nDouble-check every number for the decimal rule before returning the JSON.`;
    }

    return basePrompt;
};

async function generateGeometryQuestion(topic, subject, attempt = 1, options = {}) {
    const MAX_ATTEMPTS = 2;
    const prompt = buildGeometryPrompt(topic, attempt);
    const schema = buildGeometrySchema(GEOMETRY_FIGURES_ENABLED);
    const parseMeta = { stage: null, hash: null };
    const recordStage = (stage, details = {}) => {
        parseMeta.stage = stage;
        if (details.hash) {
            parseMeta.hash = details.hash;
        }
    };

    try {
        const callOptions = GEOMETRY_FIGURES_ENABLED
            ? {
                  parser: raw => parseGeometryJson(raw, {
                      maxDecimals: DEFAULT_MAX_DECIMALS,
                      featureEnabled: SANITIZER_FEATURE_ENABLED,
                      onStage: recordStage
                  }),
                  onParserMetadata: meta => {
                      if (meta.stage) {
                          parseMeta.stage = meta.stage;
                      }
                      if (meta.hash) {
                          parseMeta.hash = meta.hash;
                      }
                  },
                  generationOverrides: attempt > 1 ? { temperature: 0.1 } : undefined
              }
            : attempt > 1
                ? { generationOverrides: { temperature: 0.1 } }
                : {};

        const mergedOptions = {
            ...callOptions,
            ...options
        };
        if (callOptions?.generationOverrides || options?.generationOverrides) {
            mergedOptions.generationOverrides = {
                ...(callOptions?.generationOverrides || {}),
                ...(options?.generationOverrides || {})
            };
        }

        const aiResponse = await callAI(prompt, schema, mergedOptions);

        if (GEOMETRY_FIGURES_ENABLED && parseMeta.stage) {
            console.info(`Geometry JSON parsed via ${parseMeta.stage}. hash=${parseMeta.hash || 'n/a'}`);
        }

        const { question, choices, answerIndex } = aiResponse;
        const choiceRationales = Array.isArray(aiResponse.choiceRationales)
            ? aiResponse.choiceRationales
            : [];
        const geometrySpec = GEOMETRY_FIGURES_ENABLED ? aiResponse.geometrySpec : undefined;

        const answerOptions = (choices || []).map((text, index) => ({
            text,
            isCorrect: index === answerIndex,
            rationale: (choiceRationales && choiceRationales[index]) || ''
        }));

        const questionPayload = {
            type: 'geometry',
            questionText: question,
            answerOptions
        };

        if (GEOMETRY_FIGURES_ENABLED && geometrySpec) {
            questionPayload.geometrySpec = geometrySpec;
        }

        return questionPayload;
    } catch (error) {
        if (error instanceof GeometryJsonError && error.needRegen) {
            console.warn(`Geometry JSON parsing failed at stage ${error.stage}. hash=${error.hash || 'n/a'}`);
            if (attempt < MAX_ATTEMPTS) {
                console.log(`Retrying geometry question generation with strict prompt (attempt ${attempt + 1})...`);
                return generateGeometryQuestion(topic, subject, attempt + 1, options);
            }
        }

        console.error(`Error generating geometry question on attempt ${attempt}.`, error.message);
        if (error.response && error.response.data) {
            console.error('Geometry generation API error payload (redacted).');
        }

        if (attempt >= MAX_ATTEMPTS) {
            console.error('Max retries reached for geometry question generation. Returning null.');
        }

        return null;
    }
}

async function generateNonCalculatorQuestion(options = {}) {
    const prompt = `You are a GED Math exam creator specializing in non-calculator questions.
    Generate a single, high-quality question from the "Number Sense & Operations" domain (GED Indicator Q.1 or Q.2).
    The question must be solvable without a calculator, focusing on concepts like number properties, estimation, or basic arithmetic with integers, fractions, and decimals.
    CRITICAL: Do NOT generate a question that requires complex calculations.
    IMPORTANT: For all mathematical expressions, including fractions and exponents, you MUST use KaTeX-compatible LaTeX syntax enclosed in single dollar signs (e.g., '$\\frac{5}{8}$', '$x^2$').
    CRITICAL RULE FOR ANSWERS: For all answer options, provide ONLY the numerical value or expression. Do NOT prefix answers with $$. For currency, use a single dollar sign like $10.50.
    Output a single valid JSON object for the question.`;
    const schema = {
        type: "OBJECT",
        properties: {
            questionText: { type: "STRING" },
            answerOptions: { type: "ARRAY", items: { type: "OBJECT", properties: { text: { type: "STRING" }, isCorrect: { type: "BOOLEAN" }, rationale: { type: "STRING" } }, required: ["text", "isCorrect", "rationale"] } }
        },
        required: ["questionText", "answerOptions"]
    };
    const question = await callAI(prompt, schema, options);
    question.type = 'standalone';
    question.calculator = false; // Explicitly mark as non-calculator
    return enforceWordCapsOnItem(question, 'Math');
}

async function generateDataQuestion(options = {}) {
    const prompt = `You are a GED Math exam creator.
    Generate a single, high-quality, data-based question.
    FIRST, create a simple HTML table with a caption, 2-4 columns, and 3-5 rows of numerical data.
    SECOND, write a question that requires interpreting that table to find the mean, median, mode, or range.
    The question text MUST reference the HTML table.
    IMPORTANT: For all mathematical expressions, use KaTeX-compatible LaTeX syntax enclosed in single dollar signs.
    CRITICAL RULE FOR ANSWERS: For all answer options, provide ONLY the numerical value or expression. Do NOT prefix answers with $$. For currency, use a single dollar sign like $10.50.
    Output a single valid JSON object containing the 'questionText' (which INCLUDES the HTML table) and 'answerOptions'.`;

    const schema = {
        type: "OBJECT",
        properties: {
            questionText: { type: "STRING" },
            answerOptions: { type: "ARRAY", items: { type: "OBJECT", properties: { text: { type: "STRING" }, isCorrect: { type: "BOOLEAN" }, rationale: { type: "STRING" } }, required: ["text", "isCorrect", "rationale"] } }
        },
        required: ["questionText", "answerOptions"]
    };
    const question = await callAI(prompt, schema, options);
    question.type = 'standalone'; // The table is part of the question text
    question.calculator = true;
    return enforceWordCapsOnItem(question, 'Math');
}

async function generateGraphingQuestion(options = {}) {
    const prompt = `You are a GED Math exam creator.
    Generate a single, high-quality, GED-style question about functions or interpreting graphs (GED Indicators A.5, A.6, A.7).
    The question should focus on one of these concepts:
    - Determining the slope of a line from a graph or equation.
    - Understanding and using function notation (e.g., f(x) = 2x + 1, find f(3)).
    - Interpreting a graph to identify relationships between variables, find specific points, or determine intercepts.
    You can optionally reference one of the curated graph images if the context fits.
    IMPORTANT: Use KaTeX-compatible LaTeX for all mathematical notation (e.g., '$f(x)$', '$x^2$').
    CRITICAL RULE FOR ANSWERS: For all answer options, provide ONLY the numerical value or expression. Do NOT prefix answers with $$. For currency, use a single dollar sign like $10.50.
    Output a single valid JSON object for the question.`;
    const schema = {
        type: "OBJECT",
        properties: {
            questionText: { type: "STRING" },
            answerOptions: { type: "ARRAY", items: { type: "OBJECT", properties: { text: { type: "STRING" }, isCorrect: { type: "BOOLEAN" }, rationale: { type: "STRING" } }, required: ["text", "isCorrect", "rationale"] } }
        },
        required: ["questionText", "answerOptions"]
    };
    const question = await callAI(prompt, schema, options);
    question.type = 'standalone';
    question.calculator = true;
    return enforceWordCapsOnItem(question, 'Math');
}

async function generateMath_FillInTheBlank(options = {}) {
    const prompt = `You are a GED Math exam creator. Your single most important task is to ensure all mathematical notation is perfectly formatted for KaTeX.
- All fractions MUST be in the format '$\\frac{numerator}{denominator}$'.
- All LaTeX expressions MUST be enclosed in single dollar signs '$'.

With those rules in mind, generate a single, high-quality, GED-style math question (from any topic area) that requires a single numerical or simple fractional answer (e.g., 25, -10, 5/8).
CRITICAL: The question MUST NOT have multiple-choice options. The answer should be a number that the user would type into a box.
CRITICAL RULE FOR ANSWERS: For all answer options, provide ONLY the numerical value or expression. Do NOT prefix answers with $$. For currency, use a single dollar sign like $10.50.
Output a single valid JSON object with three keys:
1. "type": a string with the value "fill-in-the-blank".
2. "questionText": a string containing the full question.
3. "correctAnswer": a NUMBER or STRING containing the exact correct answer.`;

    const schema = {
        type: "OBJECT",
        properties: {
            type: { type: "STRING", enum: ["fill-in-the-blank"] },
            questionText: { type: "STRING" },
            correctAnswer: { type: 'STRING' }
        },
        required: ["type", "questionText", "correctAnswer"]
    };
    const question = await callAI(prompt, schema, options);
    question.calculator = true; // Most fill-in-the-blank will be calculator-permitted
    return enforceWordCapsOnItem(question, 'Math');
}

async function generateRlaPart1(options = {}) {
    const prompt = `${STRICT_JSON_HEADER_RLA}
Create the Reading Comprehension section of a GED RLA exam. Produce exactly 4 passages: 2 informational texts, 1 literary prose text (like a short story excerpt), and 1 public domain poem. Each passage should be an appropriate length for a GED test, have a title in <strong> tags, and use <p> tags for paragraphs. For EACH of the 4 passages, generate exactly 5 reading comprehension questions (total 20). Return the JSON array of question objects only.`;
    const schema = { type: "ARRAY", items: singleQuestionSchema };
    const questions = await callAI(prompt, schema, options);
    const cappedQuestions = Array.isArray(questions)
        ? questions.map((q) => enforceWordCapsOnItem(q, 'RLA'))
        : [];
    // Group questions by passage
    const passages = {};
    let passageCounter = 0;
    let currentPassageTitle = '';
    cappedQuestions.forEach(q => {
        if (q.passage && q.passage !== currentPassageTitle) {
            currentPassageTitle = q.passage;
            passageCounter++;
        }
        const passageKey = `Passage ${passageCounter}`;
        if (!passages[passageKey]) passages[passageKey] = { passage: q.passage, questions: [] };
        passages[passageKey].questions.push(q);
    });

    let groupedQuestions = [];
    Object.values(passages).forEach(p => {
        p.questions.forEach(q => groupedQuestions.push(enforceWordCapsOnItem({ ...q, passage: p.passage, type: 'passage' }, 'RLA')));
    });
    return groupedQuestions;
}

async function generateRlaPart2(options = {}) {
    const prompt = `
You are an expert GED exam content creator. Your task is to generate the "Extended Response" (essay) portion of the Reasoning Through Language Arts (RLA) test.

The output MUST be a single JSON object with three specific keys: "passage1", "passage2", and "prompt".

**Content and Formatting Rules:**

1.  **Generate Two Passages:**
    * Create two source texts, \`passage1\` and \`passage2\`.
    * The two passages MUST present opposing or conflicting arguments on the same non-controversial, accessible topic (e.g., the benefits of year-round schooling, the impact of technology on communication, the value of mandatory community service).
    * Each passage MUST be between **250 and 350 words**. This word count is a strict requirement.
    * Each passage must start with a title enclosed in \`<strong>\` tags.
    * The content should be written at a level appropriate for a high school equivalency test-taker.

2.  **Generate the Essay Prompt:**
    * The \`prompt\` key must contain the specific instructions for the test-taker. It should follow this exact template:
        "The following two passages present opposing arguments on the topic of [Your Topic Here]. Analyze both passages to determine which position is better supported by evidence. Write an essay in which you explain your conclusion. Use specific details and examples from both texts to support your analysis. Your essay should be approximately 4-5 paragraphs long."

**Example of the Required JSON Output Structure:**

\`\`\`json
{
  "passage1": "<strong>Title for Passage One</strong><p>Text of the first passage, presenting one side of the argument, strictly between 250 and 350 words...</p>",
  "passage2": "<strong>Title for Passage Two</strong><p>Text of the second passage, presenting the opposing side of the argument, strictly between 250 and 350 words...</p>",
  "prompt": "The following two passages present opposing arguments on the topic of [Your Topic Here]. Analyze both passages to determine which position is better supported by evidence. Write an essay in which you explain your conclusion. Use specific details and examples from both texts to support your analysis. Your essay should be approximately 4-5 paragraphs long."
}
\`\`\`

Now, generate the content.
`;
    const schema = {
        type: "OBJECT",
        properties: {
            passages: { type: "ARRAY", items: { type: "OBJECT", properties: { title: { type: "STRING" }, content: { type: "STRING" } } } },
            prompt: { type: "STRING" }
        },
        required: ["passages", "prompt"]
    };
    const result = await callAI(prompt, schema, options);
    if (Array.isArray(result?.passages)) {
        result.passages = result.passages.map((p) => ({
            ...p,
            content: limitWords(p?.content || '', 250)
        }));
    }
    if (typeof result?.prompt === 'string') {
        result.prompt = limitWords(result.prompt, 250);
    }
    return result;
}

async function generateRlaPart3(options = {}) {
    const prompt = `${STRICT_JSON_HEADER_RLA}
Generate the Language and Grammar section of a GED RLA exam. Create 7 short passages (1-2 paragraphs each, keep each passage <= 250 words). The passages should contain a mix of grammatical errors and/or awkward phrasing. For EACH of the 7 passages, generate 3-4 questions focused on correcting sentences and improving word choice. This should total 25 questions. Return only the JSON array of the 25 question objects.`;
    const schema = { type: "ARRAY", items: singleQuestionSchema };
    const questions = await callAI(prompt, schema, options);
    const cappedQuestions = Array.isArray(questions)
        ? questions.map((q) => enforceWordCapsOnItem(q, 'RLA'))
        : [];
    // Group questions by passage
    const passages = {};
    let passageCounter = 0;
    let currentPassageTitle = '';
    cappedQuestions.forEach(q => {
        if (q.passage && q.passage !== currentPassageTitle) {
            currentPassageTitle = q.passage;
            passageCounter++;
        }
        const passageKey = `Passage ${passageCounter}`;
        if (!passages[passageKey]) passages[passageKey] = { passage: q.passage, questions: [] };
        passages[passageKey].questions.push(q);
    });
     let groupedQuestions = [];
    Object.values(passages).forEach(p => {
        p.questions.forEach(q => groupedQuestions.push(enforceWordCapsOnItem({ ...q, passage: p.passage, type: 'passage' }, 'RLA')));
    });
    return groupedQuestions;
}

function extractPrimaryImageUrl(question) {
    if (!question || typeof question !== 'object') {
        return null;
    }

    const candidates = [
        question.imageUrl,
        question?.imageRef?.imageUrl,
        question?.imageRef?.path,
        question?.stimulusImage?.imageUrl,
        question?.image?.imageUrl
    ];

    for (const candidate of candidates) {
        if (typeof candidate === 'string' && candidate.trim()) {
            return candidate.trim();
        }
    }

    return null;
}

function restoreImageAttachments(correctedQuiz, draftQuiz) {
    if (!correctedQuiz || typeof correctedQuiz !== 'object') {
        return correctedQuiz;
    }
    if (!draftQuiz || typeof draftQuiz !== 'object') {
        return correctedQuiz;
    }

    const originalQuestions = Array.isArray(draftQuiz.questions) ? draftQuiz.questions : [];
    const correctedQuestions = Array.isArray(correctedQuiz.questions) ? correctedQuiz.questions : [];

    if (!originalQuestions.length || !correctedQuestions.length) {
        return correctedQuiz;
    }

    const originalMap = new Map();
    originalQuestions.forEach((question, index) => {
        const key = Number.isInteger(question?.questionNumber) ? question.questionNumber : index + 1;
        originalMap.set(key, question);
    });

    const mergedQuestions = correctedQuestions.map((question, index) => {
        const key = Number.isInteger(question?.questionNumber) ? question.questionNumber : index + 1;
        const original = originalMap.get(key);
        if (!original) {
            return question;
        }

        const originalImageUrl = extractPrimaryImageUrl(original);
        const correctedImageUrl = extractPrimaryImageUrl(question);
        const originalType = typeof original?.type === 'string' ? original.type.toLowerCase() : '';
        const correctedType = typeof question?.type === 'string' ? question.type.toLowerCase() : '';
        const imageRequired = Boolean(originalImageUrl)
            || ['image', 'integrated'].includes(originalType)
            || ['image', 'integrated'].includes(correctedType);

        if (!imageRequired) {
            return question;
        }

        const merged = { ...question };
        const finalImageUrl = correctedImageUrl || originalImageUrl;

        if (finalImageUrl && (!merged.imageUrl || !merged.imageUrl.trim())) {
            merged.imageUrl = finalImageUrl;
        }

        const originalAltCandidates = [
            original.imageAlt,
            original?.imageRef?.altText,
            original?.imageRef?.imageMeta?.alt,
            original?.imageRef?.imageMeta?.altText,
            original?.imageRef?.imageMeta?.title
        ];
        const originalAlt = originalAltCandidates.find((value) => typeof value === 'string' && value.trim());

        if (originalAlt && (!merged.imageAlt || !merged.imageAlt.trim())) {
            merged.imageAlt = originalAlt.trim();
        }

        if (original?.imageMeta && !merged.imageMeta) {
            merged.imageMeta = { ...original.imageMeta };
        }

        const correctedRef = merged.imageRef && typeof merged.imageRef === 'object' ? { ...merged.imageRef } : {};
        const originalRef = original?.imageRef && typeof original.imageRef === 'object' ? original.imageRef : null;

        if (originalRef) {
            if (!correctedRef.imageUrl && typeof originalRef.imageUrl === 'string' && originalRef.imageUrl.trim()) {
                correctedRef.imageUrl = originalRef.imageUrl.trim();
            }
            if (!correctedRef.imageUrl && typeof originalRef.path === 'string' && originalRef.path.trim()) {
                correctedRef.imageUrl = originalRef.path.trim();
            }
            if (!correctedRef.path && typeof originalRef.path === 'string' && originalRef.path.trim()) {
                correctedRef.path = originalRef.path.trim();
            }
            if (!correctedRef.altText && typeof originalRef.altText === 'string' && originalRef.altText.trim()) {
                correctedRef.altText = originalRef.altText.trim();
            }
            if (!correctedRef.caption && typeof originalRef.caption === 'string' && originalRef.caption.trim()) {
                correctedRef.caption = originalRef.caption.trim();
            }
            if (!correctedRef.imageMeta && originalRef.imageMeta && typeof originalRef.imageMeta === 'object') {
                correctedRef.imageMeta = { ...originalRef.imageMeta };
            }
        }

        const candidatePaths = [
            correctedRef.imageUrl,
            correctedRef.path,
            finalImageUrl,
            originalRef?.imageUrl,
            originalRef?.path,
            originalImageUrl
        ];

        let normalizedRefPath = '';
        for (const candidate of candidatePaths) {
            const normalizedCandidate = normalizeImagePath(candidate || '');
            if (normalizedCandidate) {
                normalizedRefPath = normalizedCandidate;
                break;
            }
        }

        if (normalizedRefPath) {
            const curatedRecord = resolveCuratedImageMeta(normalizedRefPath) || resolveCuratedImageMeta(finalImageUrl);
            const curatedEligible = curatedRecord ? isImageEligible(curatedRecord) : false;
            if (curatedRecord && !curatedEligible) {
                console.warn(`[IMG-GUARD] Skipped weak metadata for question ${key} (${curatedRecord.id || normalizedRefPath})`);
            }
            if (curatedEligible) {
                const encodedPath = encodeURI(normalizedRefPath);
                correctedRef.imageUrl = encodedPath;
                correctedRef.path = encodedPath;
                correctedRef.src = correctedRef.src || encodedPath;
                const resolvedMeta = {
                    id: curatedRecord.id,
                    src: curatedRecord.src,
                    altText: curatedRecord.alt || curatedRecord.altText || '',
                    caption: curatedRecord.caption || '',
                    credit: curatedRecord.credit || '',
                    detailedDescription: curatedRecord.detailedDescription || curatedRecord.ocrText || ''
                };
                if (!correctedRef.altText && (resolvedMeta.altText || originalAlt)) {
                    correctedRef.altText = (resolvedMeta.altText || originalAlt || '').trim();
                }
                if (!correctedRef.caption && resolvedMeta.caption) {
                    correctedRef.caption = resolvedMeta.caption;
                }
                if (!correctedRef.credit && resolvedMeta.credit) {
                    correctedRef.credit = resolvedMeta.credit;
                }
                const mergedMeta = { ...(correctedRef.imageMeta || {}) };
                if (!mergedMeta.id && resolvedMeta.id) mergedMeta.id = resolvedMeta.id;
                mergedMeta.src = resolvedMeta.src;
                if (resolvedMeta.altText && !mergedMeta.altText) mergedMeta.altText = resolvedMeta.altText;
                if (resolvedMeta.caption && !mergedMeta.caption) mergedMeta.caption = resolvedMeta.caption;
                if (resolvedMeta.credit && !mergedMeta.credit) mergedMeta.credit = resolvedMeta.credit;
                if (resolvedMeta.detailedDescription && !mergedMeta.detailedDescription) {
                    mergedMeta.detailedDescription = resolvedMeta.detailedDescription;
                }
                if (Array.isArray(curatedRecord.subtopics) && !mergedMeta.subtopics) {
                    mergedMeta.subtopics = [...curatedRecord.subtopics];
                }
                if (Array.isArray(curatedRecord.questionHooks) && !mergedMeta.questionHooks) {
                    mergedMeta.questionHooks = [...curatedRecord.questionHooks];
                }
                correctedRef.imageMeta = Object.keys(mergedMeta).length ? mergedMeta : undefined;
                merged.imageUrl = merged.imageUrl || encodedPath;
                if (!merged.imageAlt && (resolvedMeta.altText || originalAlt)) {
                    merged.imageAlt = (resolvedMeta.altText || originalAlt || '').trim();
                }
            } else if (!curatedRecord) {
                const resolvedMeta = resolveImageMeta(normalizedRefPath) || {};
                const encodedPath = encodeURI(normalizedRefPath);
                correctedRef.imageUrl = encodedPath;
                correctedRef.path = encodedPath;
                if (!correctedRef.altText && (resolvedMeta.altText || originalAlt)) {
                    correctedRef.altText = (resolvedMeta.altText || originalAlt || '').trim();
                }
                if (!correctedRef.caption && resolvedMeta.caption) {
                    correctedRef.caption = resolvedMeta.caption;
                }
                if (!correctedRef.credit && resolvedMeta.credit) {
                    correctedRef.credit = resolvedMeta.credit;
                }
                if (!correctedRef.src) {
                    correctedRef.src = encodedPath;
                }
                const mergedMeta = { ...(correctedRef.imageMeta || {}) };
                if (resolvedMeta && resolvedMeta.src) {
                    mergedMeta.src = resolvedMeta.src;
                    if (resolvedMeta.id && !mergedMeta.id) mergedMeta.id = resolvedMeta.id;
                    if (resolvedMeta.altText && !mergedMeta.altText) mergedMeta.altText = resolvedMeta.altText;
                    if (resolvedMeta.caption && !mergedMeta.caption) mergedMeta.caption = resolvedMeta.caption;
                    if (resolvedMeta.credit && !mergedMeta.credit) mergedMeta.credit = resolvedMeta.credit;
                    if (resolvedMeta.detailedDescription && !mergedMeta.detailedDescription) {
                        mergedMeta.detailedDescription = resolvedMeta.detailedDescription;
                    }
                }
                if (Object.keys(mergedMeta).length) {
                    correctedRef.imageMeta = mergedMeta;
                }
                merged.imageUrl = merged.imageUrl || encodedPath;
            } else {
                delete correctedRef.imageMeta;
                delete correctedRef.imageUrl;
                delete correctedRef.path;
                delete correctedRef.src;
                merged.imageUrl = null;
                merged.imageAlt = undefined;
            }
        } else if (finalImageUrl) {
            const normalizedFallback = normalizeImagePath(finalImageUrl) || finalImageUrl;
            const encodedPath = encodeURI(normalizedFallback);
            correctedRef.imageUrl = correctedRef.imageUrl || encodedPath;
            correctedRef.path = correctedRef.path || encodedPath;
        }

        if (!correctedRef.altText && originalAlt) {
            correctedRef.altText = originalAlt.trim();
        }

        if (correctedRef.imageUrl) {
            try {
                validateImageRef(correctedRef);
                merged.imageRef = correctedRef;
            } catch (validationError) {
                console.warn(`[IMG-RESTORE] Image ref validation failed for question ${key}: ${validationError?.message || validationError}`);
            }
        } else {
            delete merged.imageRef;
        }

        return merged;
    });

    return { ...correctedQuiz, questions: mergedQuestions };
}

async function reviewAndCorrectQuiz(draftQuiz, options = {}) {
    const prompt = `You are a meticulous GED exam editor. Output only valid JSON. No markdown, no code fences, no trailing commas, no comments.
Review the provided JSON for a ${draftQuiz.questions.length}-question ${draftQuiz.subject} exam. Your task is to review and improve it based on these rules:
    1.  **IMPROVE QUESTION VARIETY:** The top priority. If you see repetitive question phrasing, rewrite some questions to ask about specific details, inferences, or data points.
    2.  **ENSURE CLARITY:** Fix any grammatical errors or awkward phrasing.
    3.  **MAINTAIN JSON STRUCTURE:** The final output MUST be a perfectly valid JSON object that strictly adheres to the original schema. Do not change any field names.

    Here is the draft quiz JSON:
    ---
    ${JSON.stringify(draftQuiz, null, 2)}
    ---
    Return the corrected and improved quiz as a single, valid JSON object.`;

    const isSocialStudies = draftQuiz.subject === 'Social Studies';
    const schema = isSocialStudies ? SS_RESPONSE_SCHEMA : quizSchema;
    const callOptions = isSocialStudies ? { ...options, callSite: 'ss-review' } : options;
    const correctedQuiz = await callAI(prompt, schema, callOptions);

    if (isSocialStudies) {
        if (correctedQuiz && typeof correctedQuiz === 'object' && typeof draftQuiz?.title === 'string') {
            correctedQuiz.title = draftQuiz.title;
        }
        const restored = restoreImageAttachments(correctedQuiz, draftQuiz);
        if (restored && typeof restored === 'object' && typeof draftQuiz?.title === 'string') {
            restored.title = draftQuiz.title;
        }
        return restored;
    }

    return correctedQuiz;
}

async function reviewAndCorrectMathQuestion(questionObject, options = {}) {
    const prompt = `You are an expert GED math editor. Your ONLY job is to fix formatting in the following JSON object. **Aggressively correct all syntax errors.**
**CRITICAL RULES:**
1.  **FIX FRACTIONS:** Convert all slash fractions (e.g., \`$1/2$\`) to use the \`\\frac\` command (e.g., \`$\\frac{1}{2}$\`).
2.  **FIX LATEX:** Ensure all LaTeX commands have a leading backslash (e.g., \`frac\` becomes \`\\frac\`).
3.  **FIX DELIMITERS:** Ensure all math expressions are properly enclosed in single dollar signs '$'.
4.  **FIX ANSWERS:** Remove any \`$$\` prefixes from the 'text' field in 'answerOptions'. Currency in answers should be a single '$', like '$15.50'.
5.  **FIX HTML:** Simplify any HTML tables by removing ALL inline CSS (e.g., \`style="..."\`).

Return only the corrected, valid JSON object, preserving all other fields and values.

Faulty JSON:
${JSON.stringify(questionObject)}
`;

    // CORRECTED SCHEMA
    const schema = {
        type: "OBJECT",
        properties: {
            questionText: { type: "STRING" },
            answerOptions: {
                type: "ARRAY",
                items: {
                    type: "OBJECT",
                    properties: {
                        text: { type: "STRING" },
                        isCorrect: { type: "BOOLEAN" },
                        rationale: { type: "STRING" }
                    },
                    required: ["text", "isCorrect", "rationale"]
                }
            },
            questionType: { type: "STRING" }, // Renamed from "type"
            calculator: { type: "BOOLEAN" },
            questionNumber: { type: "NUMBER" },
            imageUrl: { type: "STRING" },
            correctAnswer: { type: "STRING" } // Changed from list to single type
        },
        required: ["questionText"]
    };

    try {
        const correctedQuestion = await callAI(prompt, schema, options);
        // Preserve original properties that might not be in the schema
        return { ...questionObject, ...correctedQuestion };
    } catch (error) {
        console.error("Error correcting math question, returning original:", error);
        return questionObject; // Return original on failure
    }
}


app.post('/api/generate/topic', express.json(), async (req, res) => {
    let { subject, topic } = req.body || {};

    if (!subject || typeof subject !== 'string' || !topic || typeof topic !== 'string') {
        return res.status(400).json({ error: 'Invalid subject or topic provided.' });
    }

    subject = subject.trim();
    topic = topic.trim();

    if (!subject || !topic) {
        return res.status(400).json({ error: 'Invalid subject or topic provided.' });
    }

    const QUIZ_COUNT = 12;
    try {
        const subjectNeedsRetrieval = TOPIC_STIMULUS_SUBJECTS.has(subject);
        const subjectNeedsImages = TOPIC_STIMULUS_SUBJECTS.has(subject);

        let prompt;
        if (subject === 'RLA' && topic === 'Poetry Analysis') {
            prompt = `${STRICT_JSON_HEADER_RLA}
Generate a 12-question quiz based on a single, well-known, public-domain poem suitable for a GED-level audience.
First, select a complete poem (e.g., by Robert Frost, Emily Dickinson, Langston Hughes, or from public-domain-poetry.com).
The 'passage' for ALL 12 questions MUST be the full text of this single poem.
The questions should analyze the poem's theme, tone, structure, figurative language (metaphors, similes), and word choice.
All 12 items must share the same 'passage' field. Assign the same 'groupId' to all 12 items.`;
        } else {
            // This is the existing logic
            const ctx = subjectNeedsRetrieval
                ? await retrieveSnippets(subject, topic)
                : [];

            const imgs = subjectNeedsImages
                ? findImagesForSubjectTopic(subject, topic, 6)
                : [];

            prompt = buildTopicPrompt_VarietyPack(subject, topic, QUIZ_COUNT, ctx, imgs);
        }

        const { items: generatedItems, model: winnerModel, latencyMs } = await generateQuizItemsWithFallback(
            subject,
            prompt,
            {
                retries: 2,
                minTimeout: 800,
                onFailedAttempt: (err, n) => console.warn(`[retry ${n}] Gemini topic pack generation failed: ${err?.message || err}`)
            }
        );

        let items = generatedItems.map((it) => enforceWordCapsOnItem(sanitizeQuestionKeepLatex(cloneQuestion(it)), subject));
        items = items.map(tagMissingItemType).map(tagMissingDifficulty);

        const bad = [];
        items.forEach((it, i) => { if (!validateQuestion(it)) bad.push(i); });

        if (bad.length) {
            const fixed = await withRetry(
                () => repairBatchWithChatGPT_once(bad.map(i => items[i])),
                {
                    retries: 2,
                    minTimeout: 800,
                    onFailedAttempt: (err, n) => console.warn(`[retry ${n}] ChatGPT topic pack repair failed: ${err?.message || err}`)
                }
            );
            fixed.forEach((f, j) => {
                items[bad[j]] = enforceWordCapsOnItem(sanitizeQuestionKeepLatex(cloneQuestion(f)), subject);
            });
            items = items.map(tagMissingItemType).map(tagMissingDifficulty);
        }

        items = enforceVarietyMix(items, { passage: 4, image: 3, standalone: 5 });
        items = enforceDifficultySpread(items, { easy: 4, medium: 5, hard: 3 });
        items = dedupeNearDuplicates(items, 0.85);
        items = groupedShuffle(items);
        items = items.map(tagMissingItemType).map(tagMissingDifficulty);
        items = items.slice(0, QUIZ_COUNT).map((item, idx) => ({ ...item, questionNumber: idx + 1 }));

        res.set('X-Model', winnerModel || 'unknown');
        res.set('X-Model-Latency-Ms', String(latencyMs ?? 0));
        res.json({ subject, topic, items, model: winnerModel || 'unknown', latencyMs: latencyMs ?? 0 });
    } catch (err) {
        console.error('topic generation failed', err);
        const status = err?.statusCode === 504 ? 504 : 500;
        const body = err?.statusCode === 504
            ? { error: 'AI timed out', model: 'timeout', latencyMs: err?.latencyMs ?? MODEL_HTTP_TIMEOUT_MS }
            : { error: 'Failed to generate topic quiz.' };
        if (status === 504) {
            res.set('X-Model', 'timeout');
            res.set('X-Model-Latency-Ms', String(err?.latencyMs ?? MODEL_HTTP_TIMEOUT_MS));
        }
        res.status(status).json(body);
    }
});

app.post('/api/generate-exam', express.json(), async (req, res) => {
    try {
        const { profile: rawProfileKey, count = 10, subject, topic, imagePlan, questionCount } = req.body || {};
        const profileKey = typeof rawProfileKey === 'string' && rawProfileKey.trim().length
            ? rawProfileKey.trim()
            : null;

        const wantsImages = imagePlan && imagePlan.mode === 'image-first' && !profileKey;

        if (wantsImages) {
            try {
                const desired = imagePlan.desired || {};
                const plannedCount = Number.isFinite(Number(desired.count)) ? Number(desired.count) : null;
                const requestCount = Number.isFinite(Number(questionCount)) ? Number(questionCount) : null;
                const fallbackCount = Number.isFinite(Number(count)) ? Number(count) : null;
                const imageQuestionCount = Math.max(1, Math.floor(plannedCount || requestCount || fallbackCount || 10));

                const selectedImages = selectCuratedImages({
                    subject,
                    count: imageQuestionCount,
                    visualTypes: desired.visualTypes || [],
                    subtopics: desired.subtopics || [],
                    concepts: desired.concepts || []
                });

                if (selectedImages.length) {
                    const draft = await generateQuestionsFromImages({
                        subject,
                        images: selectedImages,
                        questionCount: imageQuestionCount
                    });
                    const timeoutMs = selectModelTimeoutMs({ examType: 'standard' });
                    const corrected = await reviewAndCorrectQuiz(draft, { timeoutMs });
                    corrected.title = draft.title;
                    const restored = restoreImageAttachments(corrected, draft) || corrected;
                    if (!Array.isArray(restored.items) && Array.isArray(restored.questions)) {
                        restored.items = restored.questions.map((question) => ({ ...question }));
                    }
                    return res.json(restored);
                } else {
                    console.warn('[IMG-FIRST] No eligible curated images found; falling back to text-first generation.');
                }
            } catch (error) {
                console.warn('[IMG-FIRST] Image-first generation failed; falling back to text-first mode:', error?.message || error);
            }
        }

        if (profileKey && !CONTENT_PROFILES[profileKey]) {
            return res.status(400).json({ error: 'Unknown profile' });
        }

        const profile = profileKey ? CONTENT_PROFILES[profileKey] : null;
        const requestedCount = Number(count);
        const clampedCount = Math.max(1, Math.min(20, Number.isFinite(requestedCount) ? Math.floor(requestedCount) : 1));

        let reusedItems = [];
        if (profileKey && BANK_PULL_ENABLED) {
            const reuseResult = takeFromBank(profileKey, clampedCount);
            reusedItems = reuseResult.reused || [];
        }

        let remainingCount = Math.max(0, clampedCount - reusedItems.length);
        let items = [];
        let invalidIdx = [];

        if (remainingCount > 0) {
            let blueprintPrompt = profile
                ? buildBlueprintPrompt(profile, remainingCount)
                : "Return ONLY valid JSON with { items: [ { stem: string, choices: string[], correctIndex: number, solution: string } ] }.";

            const contextLines = [];
            if (subject) contextLines.push(`Subject focus: ${subject}`);
            if (topic) contextLines.push(`Topic focus: ${topic}`);
            if (contextLines.length) {
                blueprintPrompt = `${blueprintPrompt}\n${contextLines.join('\n')}`;
            }

            const systemMsg = profile ? profile.generationSystemMsg : 'You create exam questions.';
            const first = await callLLM({ system: systemMsg, user: blueprintPrompt });

            items = safeJson(first)?.items || [];
            if (!Array.isArray(items)) items = [];

            items.forEach((it, idx) => {
                const err = profileKey ? validateByProfile(profileKey, it) : null;
                if (err) {
                    invalidIdx.push({ idx, err });
                    logValidationEvent({
                        ts: Date.now(),
                        profileKey,
                        attempt: 0,
                        index: idx,
                        status: 'fail',
                        error: err,
                        itemHash: sha1((it?.stem || '') + JSON.stringify(it?.choices || []))
                    });
                } else {
                    logValidationEvent({
                        ts: Date.now(),
                        profileKey,
                        attempt: 0,
                        index: idx,
                        status: 'ok-final',
                        itemHash: sha1((it?.stem || '') + JSON.stringify(it?.choices || []))
                    });
                }
            });

            let retries = 2;
            while (invalidIdx.length && retries-- > 0) {
                const toFix = invalidIdx.map((o) => o.idx);
                const fixPrompt = [
                    'Some items failed validation. Regenerate ONLY these indexes with corrected content:',
                    JSON.stringify(toFix),
                    'Keep the exact JSON schema and constraints.',
                    'Return ONLY { items: [ ... ] } with the same order as requested indexes.'
                ].join('\n');

                const fixResp = await callLLM({ system: systemMsg, user: fixPrompt });
                const fixed = safeJson(fixResp)?.items || [];

                fixed.forEach((it, k) => {
                    const target = toFix[k];
                    if (typeof target === 'number') {
                        items[target] = it;
                    }
                });

                invalidIdx = [];
                items.forEach((it, idx) => {
                    const err = profileKey ? validateByProfile(profileKey, it) : null;
                    if (err) {
                        invalidIdx.push({ idx, err });
                        logValidationEvent({
                            ts: Date.now(),
                            profileKey,
                            attempt: (2 - retries),
                            index: idx,
                            status: 'fail',
                            error: err,
                            itemHash: sha1((it?.stem || '') + JSON.stringify(it?.choices || []))
                        });
                    } else {
                        logValidationEvent({
                            ts: Date.now(),
                            profileKey,
                            attempt: (2 - retries),
                            index: idx,
                            status: 'fixed',
                            itemHash: sha1((it?.stem || '') + JSON.stringify(it?.choices || []))
                        });
                    }
                });
            }

            items = items
                .map((item) => finalizeQuestionForCache(item, { domain: profileKey, difficulty: item?.difficulty }))
                .filter(Boolean);
            remainingCount = Math.max(0, clampedCount - reusedItems.length - items.length);
        }

        const combined = [...reusedItems, ...items];
        const truncated = combined.slice(0, clampedCount);
        let finalItems = shuffleArray ? shuffleArray(truncated) : truncated;
        const validationIssues = validateItems(finalItems);
        if (validationIssues.length) {
            console.warn('[validate-items] Dropping invalid items from /api/generate-exam', validationIssues);
            const invalidIndices = new Set(validationIssues.map((issue) => issue.index));
            finalItems = finalItems.filter((_, idx) => !invalidIndices.has(idx));
        }

        res.json({ items: finalItems, invalid: invalidIdx, dropped: validationIssues });
    } catch (err) {
        console.error('Error generating profile exam items:', err);
        res.status(500).json({ error: 'Failed to generate exam items.' });
    }
});

app.post('/api/validate-items', express.json(), (req, res) => {
    const { profile: profileKey, items = [] } = req.body || {};
    const normalizedItems = Array.isArray(items) ? items : [];
    const errors = normalizedItems.map((it, idx) => ({
        idx,
        error: profileKey ? validateByProfile(profileKey, it) : null
    }));
    res.json({ errors });
});

app.post('/api/validate-bank', async (_req, res) => {
    try {
        const result = validateQuestionBankEntries();
        res.json({ success: true, ...result });
    } catch (err) {
        console.error('Question bank validation failed:', err);
        res.status(500).json({ success: false, error: 'Unable to validate question bank.' });
    }
});

app.get('/admin/image-meta/debug', (_req, res) => {
    res.json({
        count: Array.isArray(IMAGE_DB) ? IMAGE_DB.length : 0,
        sample: IMAGE_DB.slice(0, 5).map(({ id, file, imageUrl, title, tags }) => ({
            id: id || null,
            file: file || null,
            imageUrl: imageUrl || null,
            title: title || null,
            tags: Array.isArray(tags) ? tags.slice(0, 5) : []
        }))
    });
});

app.get('/metrics/ai', (_req, res) => {
    const stats = AI_LATENCY.stats();
    const toSec = (value) => Math.round((value || 0) / 1000);
    res.json({
        model: 'gemini+chatgpt-fallback',
        count: stats.count,
        p50s: toSec(stats.p50),
        p95s: toSec(stats.p95),
        p99s: toSec(stats.p99),
        avgs: toSec(stats.avg)
    });
});

app.get('/admin/image-diagnostics', authenticateBearerToken, async (_req, res) => {
    try {
        const metaListCount = Array.isArray(IMAGE_DB) ? IMAGE_DB.length : 0;
        const metaByIdCount = IMAGE_BY_ID instanceof Map ? IMAGE_BY_ID.size : 0;
        const metaByUrlCount = IMAGE_BY_URL instanceof Map ? IMAGE_BY_URL.size : 0;
        const snapshot = imageDiagnostics.getSnapshot({
            metadataEntries: metaListCount,
            metadataById: metaByIdCount,
            metadataByUrl: metaByUrlCount,
            metadataFile: fs.existsSync(IMAGE_METADATA_PATH) ? IMAGE_METADATA_PATH : null,
            curatedImages: Array.isArray(curatedImages) ? curatedImages.length : 0
        });
        res.json(snapshot);
    } catch (err) {
        console.error('Failed to produce image diagnostics:', err?.message || err);
        res.status(500).json({ error: 'image_diagnostics_unavailable' });
    }
});

app.post('/generate/social-studies-items', express.json(), async (req, res) => {
    const { count, allowExternalBlurbs = true } = req.body || {};
    try {
        const items = await generateSocialStudiesItems({
            count,
            allowExternalBlurbs,
            generateWithFallback: (subject, prompt, geminiOptions, fallbackOptions) =>
                generateQuizItemsWithFallback(subject, prompt, geminiOptions, fallbackOptions)
        });
        const filteredItems = await filterValidImageItems(items);
        res.json({ items: filteredItems });
    } catch (error) {
        console.error('Failed to generate social studies items:', error?.message || error);
        res.status(500).json({ error: 'Failed to generate social studies items.' });
    }
});


app.post('/generate-quiz', async (req, res) => {
    const { subject, topic, comprehensive } = req.body;

    if (subject === undefined || comprehensive === undefined) {
        return res.status(400).json({ error: 'Subject and comprehensive flag are required.' });
    }

    const examType = comprehensive ? 'comprehensive' : 'standard';
    const generationStart = Date.now();

    if (comprehensive) {
        // --- COMPREHENSIVE EXAM LOGIC ---
        if (subject === 'Social Studies') {
            try {
                const timeoutMs = selectModelTimeoutMs({ examType });
                const aiOptions = { timeoutMs };
                const blueprintPlan = [
                    { category: 'Civics & Government', type: 'passage', questionCount: 2, adapted: true },
                    { category: 'Civics & Government', type: 'passage', questionCount: 2 },
                    { category: 'Civics & Government', type: 'passage', questionCount: 2 },
                    { category: 'Civics & Government', type: 'image', questionCount: 2 },
                    { category: 'Civics & Government', type: 'image', questionCount: 2 },
                    { category: 'Civics & Government', type: 'image', questionCount: 1 },
                    { category: 'Civics & Government', type: 'integrated', questionCount: 2 },

                    { category: 'U.S. History', type: 'passage', questionCount: 2, adapted: true },
                    { category: 'U.S. History', type: 'passage', questionCount: 1 },
                    { category: 'U.S. History', type: 'image', questionCount: 2 },
                    { category: 'U.S. History', type: 'image', questionCount: 1 },
                    { category: 'U.S. History', type: 'integrated', questionCount: 2 },

                    { category: 'Economics', type: 'passage', questionCount: 2, adapted: true },
                    { category: 'Economics', type: 'passage', questionCount: 2 },
                    { category: 'Economics', type: 'image', questionCount: 2 },
                    { category: 'Economics', type: 'image', questionCount: 2 },
                    { category: 'Economics', type: 'integrated', questionCount: 2 },

                    { category: 'Geography & the World', type: 'passage', questionCount: 2, adapted: true },
                    { category: 'Geography & the World', type: 'passage', questionCount: 1 },
                    { category: 'Geography & the World', type: 'image', questionCount: 2 },
                    { category: 'Geography & the World', type: 'image', questionCount: 1 },
                    { category: 'Geography & the World', type: 'integrated', questionCount: 1 },

                    { category: 'Contemporary Issues', type: 'passage', questionCount: 2, adapted: true },
                    { category: 'Contemporary Issues', type: 'passage', questionCount: 1 },
                    { category: 'Contemporary Issues', type: 'passage', questionCount: 1 },
                    { category: 'Contemporary Issues', type: 'image', questionCount: 2 },
                    { category: 'Contemporary Issues', type: 'image', questionCount: 1 },
                    { category: 'Contemporary Issues', type: 'integrated', questionCount: 1 }
                ];

                const TOTAL_QUESTIONS = 46;

                const generationTasks = blueprintPlan.map((task) => {
                    if (task.type === 'passage') {
                        return generatePassageSet(task.category, subject, task.questionCount, {
                            ...aiOptions,
                            minWords: 80,
                            maxWords: 130,
                            requireAttribution: !!task.adapted,
                            requireAdapted: !!task.adapted,
                            requireNamedEntity: true
                        });
                    }
                    if (task.type === 'image') {
                        return generateImageQuestion(task.category, subject, curatedImages, task.questionCount, aiOptions);
                    }
                    if (task.type === 'integrated') {
                        return generateIntegratedSet(task.category, subject, curatedImages, task.questionCount, {
                            ...aiOptions,
                            minWords: 80,
                            maxWords: 120,
                            requireAttribution: true,
                            requireNamedEntity: true
                        });
                    }
                    return Promise.resolve([]);
                });

                const results = await Promise.all(generationTasks);
                let allQuestions = [];
                results.forEach((items, idx) => {
                    const task = blueprintPlan[idx];
                    const batch = Array.isArray(items) ? items : [items];
                    batch.forEach((question) => {
                        if (!question) return;
                        const enriched = { ...question };
                        if (!enriched.category) {
                            enriched.category = task.category;
                        }
                        if (!enriched.domain) {
                            enriched.domain = task.category;
                        }
                        allQuestions.push(enriched);
                    });
                });

                const seenStimuli = new Set();
                allQuestions = allQuestions.filter((question) => {
                    const passageKey = typeof question?.passage === 'string' ? question.passage.trim() : '';
                    const imageKey = question?.imageUrl
                        || question?.imageRef?.imageUrl
                        || question?.imageRef?.path
                        || '';
                    const comboKey = passageKey && imageKey ? `${imageKey}::${passageKey}` : null;
                    if (comboKey) {
                        if (seenStimuli.has(comboKey)) {
                            return false;
                        }
                        seenStimuli.add(comboKey);
                    }
                    return true;
                });

                if (allQuestions.length < TOTAL_QUESTIONS) {
                    const fillerCategories = [
                        'Civics & Government',
                        'U.S. History',
                        'Economics',
                        'Geography & the World',
                        'Contemporary Issues'
                    ];
                    let fillerIndex = 0;
                    while (allQuestions.length < TOTAL_QUESTIONS && fillerIndex < fillerCategories.length * 2) {
                        const category = fillerCategories[fillerIndex % fillerCategories.length];
                        fillerIndex += 1;
                        try {
                            const filler = await generateStandaloneQuestion(subject, category, aiOptions);
                            if (filler) {
                                allQuestions.push({ ...filler, category });
                            }
                        } catch (err) {
                            console.warn('Fallback standalone generation failed for Social Studies comprehensive:', err?.message || err);
                        }
                    }
                }
                // The user wants to remove the shuffle to keep question sets grouped.
                const draftQuestionSet = allQuestions.slice(0, TOTAL_QUESTIONS);
                draftQuestionSet.forEach((q, index) => { q.questionNumber = index + 1; });

                const draftQuiz = {
                    id: `ai_comp_ss_draft_${new Date().getTime()}`,
                    title: `Comprehensive Social Studies Exam`,
                    subject: subject,
                    questions: draftQuestionSet,
                };

                console.log("Social Studies draft complete. Sending for second pass review...");
                const finalQuiz = await reviewAndCorrectQuiz(draftQuiz, aiOptions);
                logGenerationDuration(examType, subject, generationStart);
                const responsePayload = await finalizeQuizResponse(finalQuiz, { subject });
                res.json(responsePayload);

            } catch (error) {
                console.error('Error generating Social Studies exam:', error);
                logGenerationDuration(examType, subject, generationStart, 'failed');
                res.status(500).json({ error: 'Failed to generate Social Studies exam.' });
            }
        } else if (subject === 'Science') {
            try {
                const timeoutMs = selectModelTimeoutMs({ examType });
                const aiOptions = { timeoutMs };
                const blueprint = {
                    'Life Science': { passages: 3, images: 3, standalone: 6 },
                    'Physical Science': { passages: 3, images: 2, standalone: 6 },
                    'Earth & Space Science': { passages: 2, images: 1, standalone: 2 }
                };
                const TOTAL_QUESTIONS = 38;
                let promises = [];

                for (const [category, counts] of Object.entries(blueprint)) {
                    for (let i = 0; i < counts.passages; i++) promises.push(generatePassageSet(category, subject, Math.random() > 0.5 ? 2 : 1, aiOptions));
                    for (let i = 0; i < counts.images; i++) promises.push(generateImageQuestion(category, subject, curatedImages, Math.random() > 0.5 ? 2 : 1, aiOptions));
                    for (let i = 0; i < counts.standalone; i++) promises.push(generateStandaloneQuestion(subject, category, aiOptions));
                }

                const results = await Promise.all(promises);
                let allQuestions = results.flat().filter(q => q);
                const draftQuestionSet = allQuestions.slice(0, TOTAL_QUESTIONS);
                draftQuestionSet.forEach((q, index) => { q.questionNumber = index + 1; });

                const draftQuiz = {
                    id: `ai_comp_sci_draft_${new Date().getTime()}`,
                    title: `Comprehensive Science Exam`,
                    subject: subject,
                    questions: draftQuestionSet,
                };

                console.log("Science draft complete. Sending for second pass review...");
                const finalQuiz = await reviewAndCorrectQuiz(draftQuiz, aiOptions);
                logGenerationDuration(examType, subject, generationStart);
                const responsePayload = await finalizeQuizResponse(finalQuiz, { subject });
                res.json(responsePayload);

            } catch (error) {
                console.error('Error generating Science exam:', error);
                logGenerationDuration(examType, subject, generationStart, 'failed');
                res.status(500).json({ error: 'Failed to generate Science exam.' });
            }
        } else if (subject === 'Reasoning Through Language Arts (RLA)') {
    try {
        console.log("Generating comprehensive RLA exam...");

        const timeoutMs = selectModelTimeoutMs({ examType });
        const aiOptions = { timeoutMs };

        const [part1Questions, part2Essay, part3Questions] = await Promise.all([
            generateRlaPart1(aiOptions),
            generateRlaPart2(aiOptions),
            generateRlaPart3(aiOptions)
        ]);

        const isNonEmptyArray = (value) => Array.isArray(value) && value.length > 0;
        const hasContent = (text) => typeof text === 'string' && text.trim().length > 0;
        const isValidEssay = (essay) => {
            if (!essay || typeof essay !== 'object') return false;
            if (!hasContent(essay.prompt)) return false;
            if (!Array.isArray(essay.passages) || essay.passages.length === 0) return false;
            return essay.passages.every((passage) => {
                if (!passage || typeof passage !== 'object') return false;
                if ('content' in passage) {
                    return hasContent(passage.content);
                }
                // Support potential legacy formats where the passage text is under a generic key
                const values = Object.values(passage).filter((v) => typeof v === 'string');
                return values.some((v) => hasContent(v));
            });
        };

        if (!isNonEmptyArray(part1Questions) || !isNonEmptyArray(part3Questions) || !isValidEssay(part2Essay)) {
            throw new Error('AI failed to generate a valid RLA exam part.');
        }

        const allQuestions = [...part1Questions, ...part3Questions];
        allQuestions.forEach((q, index) => {
            q.questionNumber = index + 1;
        });

        const finalQuiz = {
            id: `ai_comp_rla_${new Date().getTime()}`,
            title: `Comprehensive RLA Exam`,
            subject: subject,
            type: 'multi-part-rla', // Special type for the frontend
            totalTime: 150 * 60, // 150 minutes
            part1_reading: part1Questions,
            part2_essay: part2Essay,
            part3_language: part3Questions,
            questions: allQuestions // Keep this for compatibility with results screen
        };

        // RLA does not need a second review pass due to its complex, multi-part nature
        logGenerationDuration(examType, subject, generationStart);
        const responsePayload = await finalizeQuizResponse(finalQuiz, { subject });
        res.json(responsePayload);

    } catch (error) {
        console.error('Error generating comprehensive RLA exam:', error);
        logGenerationDuration(examType, subject, generationStart, 'failed');
        res.status(500).json({ error: 'Failed to generate RLA exam.' });
    }
} else if (subject === 'Math' && comprehensive) {
    try {
        console.log("Generating comprehensive Math exam with two-part structure...");
        console.log("Request received for comprehensive Math exam."); // Added for debugging

        const timeoutMs = selectModelTimeoutMs({ examType });
        const aiOptions = { timeoutMs };

        // Part 1: Non-Calculator (5 questions)
        const part1Promises = Array(5).fill().map(() => generateNonCalculatorQuestion(aiOptions));
        const part1Questions = await Promise.all(part1Promises.map(p => p.catch(e => {
            console.error("A promise in the non-calculator math section failed:", e);
            return null;
        })));

        // Part 2: Calculator-Permitted (41 questions)
        const part2Promises = [];
        // Add 8 Geometry questions
        for (let i = 0; i < 8; i++) part2Promises.push(generateGeometryQuestion('Geometry', 'Math', 1, aiOptions));
        // Add 4 Fill-in-the-Blank questions
        for (let i = 0; i < 4; i++) part2Promises.push(generateMath_FillInTheBlank(aiOptions));
        // Add 10 Data/Graphing questions
        for (let i = 0; i < 5; i++) part2Promises.push(generateDataQuestion(aiOptions));
        for (let i = 0; i < 5; i++) part2Promises.push(generateGraphingQuestion(aiOptions));
        // Add 15 Standalone Algebra/Quantitative questions
        for (let i = 0; i < 10; i++) part2Promises.push(generateStandaloneQuestion('Math', 'Expressions, Equations, and Inequalities', aiOptions));
        for (let i = 0; i < 5; i++) part2Promises.push(generateStandaloneQuestion('Math', 'Ratios, Proportions, and Percents', aiOptions));
        for (let i = 0; i < 4; i++) part2Promises.push(generateMath_FillInTheBlank(aiOptions));

        const part2Results = await Promise.all(part2Promises.map(p => p.catch(e => {
            console.error("A promise in the calculator math section failed:", e);
            return null;
        })));

        let part2Questions = part2Results.flat().filter(q => q);
        // Ensure we have exactly 41 questions for Part 2, even if some promises failed
        while (part2Questions.length < 41) {
            console.log("A question generation failed, adding a fallback question.");
            part2Questions.push(await generateStandaloneQuestion('Math', 'General Problem Solving', aiOptions));
        }
        part2Questions = part2Questions.slice(0, 41);


        const allQuestions = [...part1Questions, ...part2Questions].filter(q => q);
        allQuestions.forEach((q, index) => {
            q.questionNumber = index + 1;
        });

        // --- NEW: Second Pass Correction for Math ---
        let correctedPart1;
        let correctedPart2;
        let correctedAllQuestions;

        if (MATH_TWO_PASS_ENABLED) {
            console.log("Applying math two-pass linting pipeline...");
            correctedPart1 = part1Questions.filter(q => q);
            correctedPart2 = part2Questions.filter(q => q);
            correctedAllQuestions = [...correctedPart1, ...correctedPart2];
            await runMathTwoPassOnQuestions(correctedAllQuestions, subject);
        } else {
            console.log("Applying legacy math correction pipeline...");
            correctedPart1 = await Promise.all(part1Questions.filter(q => q).map(q => reviewAndCorrectMathQuestion(q, aiOptions)));
            correctedPart2 = await Promise.all(part2Questions.map(q => reviewAndCorrectMathQuestion(q, aiOptions)));
            correctedAllQuestions = [...correctedPart1, ...correctedPart2];
        }

        correctedAllQuestions = await applyMathCorrectnessPass(correctedAllQuestions, aiOptions);
        if (Array.isArray(correctedAllQuestions)) {
            const part1Count = correctedPart1.length;
            correctedPart1 = correctedAllQuestions.slice(0, part1Count);
            correctedPart2 = correctedAllQuestions.slice(part1Count);
        }

        // --- NEW: Final Server-Side Sanitization ---
        correctedAllQuestions.forEach(q => {
            if (q.questionText) {
                // Fix the most common LaTeX error
                q.questionText = q.questionText.replace(/\\rac/g, '\\frac');
                // Remove any inline CSS from tables to help the frontend
                q.questionText = q.questionText.replace(/style="[^"]*"/g, '');
            }
            if (q.answerOptions) {
                q.answerOptions.forEach(opt => {
                    if (opt.text) {
                        opt.text = opt.text.replace(/\\rac/g, '\\frac');
                    }
                });
            }
        });
        // --- End of Sanitization ---

        correctedAllQuestions.forEach((q, index) => {
            q.questionNumber = index + 1;
        });
        // --- End of Second Pass Correction ---

        const draftQuiz = {
            id: `ai_comp_math_${new Date().getTime()}`,
            title: `Comprehensive Mathematical Reasoning Exam`,
            subject: subject,
            type: 'multi-part-math',
            part1_non_calculator: correctedPart1,
            part2_calculator: correctedPart2,
            questions: correctedAllQuestions
        };

        const finalQuiz = draftQuiz;

        logGenerationDuration(examType, subject, generationStart);
        const responsePayload = await finalizeQuizResponse(finalQuiz, { subject });
        res.json(responsePayload);

    } catch (error) {
        console.error('Error generating comprehensive Math exam:', error);
        logGenerationDuration(examType, subject, generationStart, 'failed');
        res.status(500).json({ error: 'Failed to generate Math exam.' });
    }
} else {
            // This handles comprehensive requests for subjects without that logic yet.
            logGenerationDuration(examType, subject, generationStart, 'failed');
            res.status(400).json({ error: `Comprehensive exams for ${subject} are not yet available.` });
        }
} else {
        // --- CORRECTED TOPIC-SPECIFIC "SMITH A QUIZ" LOGIC ---
        try {
            if (!topic || typeof topic !== 'string') {
                return res.status(400).json({ error: 'Topic is required for non-comprehensive quizzes.' });
            }
            console.log(`Generating topic-specific quiz for Subject: ${subject}, Topic: ${topic}`);

            const userId = req.user?.userId || req.user?.sub || req.body?.userId || req.body?.user_id || null;

            if (subject === 'Math') {
                const TOTAL_QUESTIONS = 12;
                console.log("Generating Math quiz without passages.");
                let promises = [];
                let visualQuestionCount = 0;
                if (topic.toLowerCase().includes('geometry')) {
                    console.log('Geometry topic detected. Generating 5 visual questions.');
                    visualQuestionCount = 5;
                }
                for (let i = 0; i < visualQuestionCount; i++) {
                    promises.push(generateGeometryQuestion(topic, subject));
                }
                const remainingQuestions = TOTAL_QUESTIONS - visualQuestionCount;
                for (let i = 0; i < remainingQuestions; i++) {
                    promises.push(generateStandaloneQuestion(subject, topic));
                }

                const results = await Promise.all(promises);
                let allQuestions = results.flat().filter(q => q);
                const shuffledQuestions = shuffleArray(allQuestions);
                let finalQuestions = shuffledQuestions.slice(0, TOTAL_QUESTIONS);

                finalQuestions.forEach((q, index) => {
                    q.questionNumber = index + 1;
                });

                if (MATH_TWO_PASS_ENABLED) {
                    console.log('Applying math two-pass linting pipeline to topic quiz...');
                    await runMathTwoPassOnQuestions(finalQuestions, subject);
                    finalQuestions = await applyMathCorrectnessPass(finalQuestions);
                }

                const finalQuiz = {
                    id: `ai_topic_${new Date().getTime()}`,
                    title: `${subject}: ${topic}`,
                    subject,
                    questions: finalQuestions,
                };

                logGenerationDuration(examType, subject, generationStart);
                const responsePayload = await finalizeQuizResponse(finalQuiz, { subject, topic });
                res.json(responsePayload);
                return;
            }

            const normalizedSubjectForBank = normalizeQuestionBankSubject(subject);
            const isHybridSubject = HYBRID_ELIGIBLE_SUBJECTS.has(subject) || Boolean(normalizedSubjectForBank);

            if (isHybridSubject) {
                const bankSubject = normalizedSubjectForBank || normalizeQuestionBankSubject(subject);
                let bankQuestionIds = [];
                let bankQuestions = [];

                if (bankSubject) {
                    const bankEntries = await fetchQuestionsFromBank({
                        subject: bankSubject,
                        category: topic,
                        userId,
                        limit: QUESTION_BANK_TARGET_COUNT
                    });
                    bankQuestionIds = bankEntries.map((entry) => entry.id);
                    bankQuestions = bankEntries.map((entry) => cloneQuestion(entry.question));
                }

                const questionsNeededFromAI = Math.max(HYBRID_TOTAL_QUESTIONS - bankQuestions.length, 0);
                let generatedQuestions = [];
                if (questionsNeededFromAI > 0) {
                    generatedQuestions = await generateHybridQuestionsForSubject(subject, topic, questionsNeededFromAI);
                }

                let combinedQuestions = [...bankQuestions, ...generatedQuestions];
                if (combinedQuestions.length < HYBRID_TOTAL_QUESTIONS) {
                    const deficit = HYBRID_TOTAL_QUESTIONS - combinedQuestions.length;
                    if (deficit > 0) {
                        const filler = await generateHybridQuestionsForSubject(subject, topic, deficit);
                        generatedQuestions.push(...filler);
                        combinedQuestions = [...combinedQuestions, ...filler];
                    }
                }

                const generatedClonesForBank = generatedQuestions.map((question) => cloneQuestion(question));
                const shuffledQuestions = shuffleArray(combinedQuestions.map((question) => cloneQuestion(question)));
                const finalQuestions = shuffledQuestions.slice(0, HYBRID_TOTAL_QUESTIONS);

                finalQuestions.forEach((q, index) => {
                    q.questionNumber = index + 1;
                });

                await markQuestionsAsSeen(userId, bankQuestionIds);

                const finalQuiz = {
                    id: `ai_topic_${new Date().getTime()}`,
                    title: `${subject}: ${topic}`,
                    subject,
                    questions: finalQuestions,
                };

                logGenerationDuration(examType, subject, generationStart);
                const responsePayload = await finalizeQuizResponse(finalQuiz, { subject, topic });
                res.json(responsePayload);

                if (generatedClonesForBank.length) {
                    scheduleGeneratedQuestionSave({
                        subject,
                        category: topic,
                        questions: generatedClonesForBank,
                        userId
                    });
                }

                return;
            }

            const TOTAL_QUESTIONS = 15;
            let promises = [];
            console.log(`Generating ${subject} quiz with passages and other stimuli (legacy path).`);
            const numPassageSets = 3;
            const numImageSets = 2;

            for (let i = 0; i < numPassageSets; i++) {
                promises.push(generatePassageSet(topic, subject, 2));
            }
            for (let i = 0; i < numImageSets; i++) {
                promises.push(generateImageQuestion(topic, subject, curatedImages, 2));
            }

            const questionsSoFar = (numPassageSets * 2) + (numImageSets * 2);
            const remainingQuestions = TOTAL_QUESTIONS - questionsSoFar;
            for (let i = 0; i < remainingQuestions; i++) {
                promises.push(generateStandaloneQuestion(subject, topic));
            }

            const results = await Promise.all(promises);
            let allQuestions = results.flat().filter(q => q);
            const shuffledQuestions = shuffleArray(allQuestions);
            const finalQuestions = shuffledQuestions.slice(0, TOTAL_QUESTIONS);

            finalQuestions.forEach((q, index) => {
                q.questionNumber = index + 1;
            });

            const finalQuiz = {
                id: `ai_topic_${new Date().getTime()}`,
                title: `${subject}: ${topic}`,
                subject,
                questions: finalQuestions,
            };

            logGenerationDuration(examType, subject, generationStart);
            const responsePayload = await finalizeQuizResponse(finalQuiz, { subject, topic });
            res.json(responsePayload);

        } catch (error) {
            const errorMessage = req.body.topic ? `Error generating topic-specific quiz for ${req.body.subject}: ${req.body.topic}` : 'Error generating topic-specific quiz';
            console.error(errorMessage, error);
            logGenerationDuration(examType, subject, generationStart, 'failed');
            res.status(500).json({ error: 'Failed to generate topic-specific quiz.' });
        }
    }
});

app.post('/score-essay', async (req, res) => {
    const { essayText, completion } = req.body; // Get completion data
    if (!essayText) {
        return res.status(400).json({ error: 'Essay text is required.' });
    }

    const apiKey = process.env.GOOGLE_AI_API_KEY;
    if (!apiKey) {
        console.error('API key not configured on the server.');
        return res.status(500).json({ error: 'Server configuration error.' });
    }

    const prompt = `Act as a GED RLA essay evaluator. The student was asked to write a 5-paragraph essay.

        IMPORTANT CONTEXT: The student's level of completion for this draft was ${completion} sections. Factor this completion level into your feedback and scores, especially for Trait 3. An incomplete essay cannot score a 2 on Trait 3.

        Here is the student's essay:
        ---
        ${essayText}
        ---

        Please provide your evaluation in a valid JSON object format with keys "trait1", "trait2", "trait3", "overallScore", and "overallFeedback". For each trait, provide a "score" from 0 to 2 and "feedback" explaining the score. The "overallScore" is the sum of the trait scores. "overallFeedback" should be a summary.`;

    const schema = {
        type: "OBJECT",
        properties: {
            trait1: {
                type: "OBJECT",
                properties: {
                    score: { type: "NUMBER" },
                    feedback: { type: "STRING" }
                }
            },
            trait2: {
                type: "OBJECT",
                properties: {
                    score: { type: "NUMBER" },
                    feedback: { type: "STRING" }
                }
            },
            trait3: {
                type: "OBJECT",
                properties: {
                    score: { type: "NUMBER" },
                    feedback: { type: "STRING" }
                }
            },
            overallScore: { type: "NUMBER" },
            overallFeedback: { type: "STRING" }
        },
        required: ["trait1", "trait2", "trait3", "overallScore", "overallFeedback"]
    };

    const payload = {
        contents: [{ parts: [{ text: prompt }] }],
        generationConfig: {
            responseMimeType: "application/json",
            responseSchema: schema,
        },
    };

    const apiUrl = `https://generativelanguage.googleapis.com/v1beta/models/gemini-2.5-flash:generateContent?key=${apiKey}`;

    try {
        const response = await http.post(apiUrl, payload);
        res.json(response.data);
    } catch (error) {
        console.error('Error calling Google AI API for essay scoring:', error.response ? error.response.data : error.message);
        res.status(500).json({ error: 'Failed to score essay from AI service.' });
    }
});

app.post('/api/auth/google', async (req, res) => {
    try {
        const { credential } = req.body;
        const intendedRole = typeof req.body?.intendedRole === 'string'
            ? req.body.intendedRole.trim().toLowerCase()
            : null;
        const ticket = await client.verifyIdToken({
            idToken: credential,
            audience: process.env.GOOGLE_CLIENT_ID,
        });
        const payload = ticket.getPayload();
        const { name, email, picture } = payload;
        const googleId = payload?.sub || payload?.['sub'] || null;

        if (!email) {
            throw new Error('Google login did not provide an email address.');
        }

        const normalizedEmail = email.trim().toLowerCase();
        const displayName = name?.trim() || null;
        const pictureUrl = picture || null;
        const now = new Date();

        const existingUserResult = await pool.query(
            'SELECT * FROM users WHERE email = $1 LIMIT 1;',
            [normalizedEmail]
        );

        let userRow;
        if (existingUserResult.rowCount > 0) {
            const existingUser = existingUserResult.rows[0];

            const updateResult = await pool.query(
                `UPDATE users
                 SET name = $1,
                     picture_url = $2,
                     last_login = $3,
                     login_count = COALESCE(login_count, 0) + 1
                 WHERE id = $4
                 RETURNING *;`,
                [displayName ?? existingUser.name, pictureUrl ?? existingUser.picture_url, now, existingUser.id]
            );

            userRow = updateResult.rows[0];
        } else {
            const insertResult = await pool.query(
                `INSERT INTO users (email, name, picture_url, password_hash, last_login, login_count)
                 VALUES ($1, $2, $3, $4, $5, 1)
                 RETURNING *;`,
                [normalizedEmail, displayName, pictureUrl, null, now]
            );
            userRow = insertResult.rows[0];
        }

        if (!userRow) {
            throw new Error('Failed to retrieve user from database after Google login.');
        }

        if (intendedRole === 'instructor') {
            try {
                const updateRoleResult = await pool.query(
                    `UPDATE users
                     SET role = 'instructor',
                         organization_id = $1
                     WHERE id = $2
                     RETURNING *;`,
                    [1, userRow.id]
                );

                if (updateRoleResult.rowCount > 0) {
                    userRow = updateRoleResult.rows[0];
                } else {
                    userRow.role = 'instructor';
                    userRow.organization_id = 1;
                }
            } catch (error) {
                console.error('Failed to update instructor role after Google login:', error);
                throw error;
            }
        } else if (!userRow.role) {
            userRow.role = 'student';
        }

        console.log(`User ${userRow.name} (${userRow.email}) logged in and data was saved to the database.`);

        console.log(`[SECURITY] Successful login for user ID: ${googleId || 'unknown'}, email: ${normalizedEmail}`);

        const tokenPayload = { sub: userRow.id, name: userRow.name };
        if (userRow.role) {
            tokenPayload.role = userRow.role;
        }
        const token = jwt.sign(tokenPayload, process.env.JWT_SECRET, { expiresIn: '1d' });
        setAuthCookie(res, token, 24 * 60 * 60 * 1000);

        res.status(200).json({
            user: {
                id: userRow.id,
                name: userRow.name,
                email: userRow.email,
                picture: userRow.picture_url,
                pictureUrl: userRow.picture_url,
                last_login: userRow.last_login,
                login_count: userRow.login_count,
                organization_id: userRow.organization_id,
                role: userRow.role,
                organization_name: userRow.organization_name,
            },
            token,
        });
    } catch (error) {
        console.warn(`[SECURITY] Failed login attempt. Error: ${error.message}`);
        console.error('Google Auth or DB Error:', error);
        res.status(500).json({ error: 'Authentication or database error.' });
    }
});

app.post('/admin/bypass-login', adminPreviewBypass);

app.post('/api/admin/login', adminBypassLogin);

// --- API ENDPOINT TO SAVE A QUIZ ATTEMPT ---
app.post('/api/quiz-attempts', requireAuth, async (req, res) => {
    try {
        const userId = req.user.sub; // Get user ID from the verified token
        const { subject, quizType, score, totalQuestions, scaledScore } = req.body;

        const insertQuery = `
            INSERT INTO quiz_attempts (user_id, subject, quiz_type, score, total_questions, scaled_score)
            VALUES ($1, $2, $3, $4, $5, $6)
            RETURNING *;
        `;
        
        const result = await pool.query(insertQuery, [userId, subject, quizType, score, totalQuestions, scaledScore]);
        
        console.log(`Saved quiz attempt for user ${userId} in subject ${subject}`);
        res.status(201).json(result.rows[0]);

    } catch (error) {
        console.error('Error saving quiz attempt:', error);
        res.status(500).json({ error: 'Failed to save quiz attempt.' });
    }
});


// --- API ENDPOINT TO GET ALL QUIZ ATTEMPTS FOR A USER ---
app.get('/api/quiz-attempts', requireAuth, async (req, res) => {
    try {
        const userId = req.user.sub; // Get user ID from the verified token

        const selectQuery = `
            SELECT subject, quiz_type, score, total_questions, scaled_score, attempted_at 
            FROM quiz_attempts 
            WHERE user_id = $1 
            ORDER BY attempted_at DESC;
        `;

        const { rows } = await pool.query(selectQuery, [userId]);
        
        res.status(200).json(rows);

    } catch (error) {
        console.error('Error fetching quiz attempts:', error);
        res.status(500).json({ error: 'Failed to fetch quiz attempts.' });
    }
});


const { ALL_QUIZZES } = require('./data/premade-questions.js');

// Helper function to get random questions from the premade data
const getPremadeQuestions = (subject, count) => {
    const allQuestions = [];
    if (ALL_QUIZZES[subject] && ALL_QUIZZES[subject].categories) {
        Object.values(ALL_QUIZZES[subject].categories).forEach(category => {
            if (category.topics) {
                category.topics.forEach(topic => {
                    if (topic.questions) {
                        allQuestions.push(...topic.questions);
                    }
                });
            }
        });
    }
    const shuffled = allQuestions.sort(() => 0.5 - Math.random());
    return shuffled.slice(0, count);
};

// Helper function to generate AI questions
const generateAIContent = async (prompt, schema) => {
    const apiKey = process.env.GOOGLE_AI_API_KEY;
    const apiUrl = `https://generativelanguage.googleapis.com/v1beta/models/gemini-2.5-flash:generateContent?key=${apiKey}`;
    const payload = {
        contents: [{ parts: [{ text: prompt }] }],
        generationConfig: {
            responseMimeType: "application/json",
            responseSchema: schema,
        },
    };
    const response = await http.post(apiUrl, payload);
    const jsonText = response.data.candidates[0].content.parts[0].text.replace(/```json/g, '').replace(/```/g, '').trim();
    return JSON.parse(jsonText);
};

app.use((err, req, res, next) => {
    console.error(err?.stack || err);
    res.status(500).json({
        error: 'Something went wrong on our end. Please try again later.'
    });
});

// The '0.0.0.0' is important for containerized environments like Render.
if (require.main === module) {
    const startServer = () => {
        app.listen(port, '0.0.0.0', () => {
            console.log(`Your service is live 🚀`);
            console.log(`Server listening on port ${port}`);
        });
    };

    if (isDatabaseConfigured()) {
        ensureSchema(pool)
            .then(startServer)
            .catch((err) => {
                console.error('Failed to ensure database schema:', err);
                process.exit(1);
            });
    } else {
        startServer();
    }
}

module.exports = {
    normalizeLatexText
};<|MERGE_RESOLUTION|>--- conflicted
+++ resolved
@@ -1712,60 +1712,6 @@
         return question;
     }
 
-<<<<<<< HEAD
-    let next = { ...question };
-
-    // If no imageRef yet (common), attach one for Social Studies / Science
-    const wantsImage = subject === 'Social Studies' || subject === 'Science';
-    if (!next.imageRef && wantsImage) {
-        // Prefer tags inferred from the stem/passage to bias the pick
-        const preferTags = [];
-        const stem = String(next.stem || next.questionText || next.prompt || '').toLowerCase();
-        if (/map/.test(stem)) preferTags.push('map');
-        if (/chart|graph/.test(stem)) preferTags.push('chart');
-        if (/civil war|constitution|congress|president|revolution|election/.test(stem)) preferTags.push('history', 'civics', 'government');
-        if (/cell|ecosystem|chemical|atom|molecule|energy|physics|biology|chemistry/.test(stem)) preferTags.push('science');
-
-        const pick = pickImageForQuestion(subject, { preferTags });
-        if (pick) {
-            next.imageRef = pick;
-        }
-    }
-
-    // If we have an imageRef, normalize/repair it so your validator will pass
-    if (next.imageRef && typeof next.imageRef === 'object') {
-        const ref = { ...next.imageRef };
-        if (!ref.imageUrl) {
-            // Accept several common aliases
-            ref.imageUrl = ref.url || ref.src || ref.path || ref.filePath || '';
-        }
-        // REQUIRED FIELD per your AJV schema:
-        if (!ref.subject && subject) {
-            ref.subject = subject;
-        }
-        // Replace obvious placeholders with a local pick
-        if (/example\.com\/sample\.png/i.test(ref.imageUrl)) {
-            const fallback = pickImageForQuestion(subject) || null;
-            if (fallback) Object.assign(ref, fallback);
-        }
-
-        // Validate & finalize
-        try {
-            const { ok, imageRef } = await assertValidImageRef(ref, {
-                subject,
-                context: { id: next?.id || next?.questionNumber || index, index, source }
-            });
-            if (ok) {
-                next.imageRef = imageRef;
-            } else {
-                delete next.imageRef;
-                if (next.imageMeta) delete next.imageMeta;
-            }
-        } catch (err) {
-            // On validator exceptions, drop the image so we don't block the exam
-            delete next.imageRef;
-            if (next.imageMeta) delete next.imageMeta;
-=======
     const wantsImage = subject === 'Social Studies' || subject === 'Science';
     const withImage = { ...question };
 
@@ -1829,7 +1775,6 @@
             } else {
                 delete withImage.asset;
             }
->>>>>>> 480258b2
         }
     }
 
